//go:build !lambdacomponents.custom

// Copyright The OpenTelemetry Authors
//
// Licensed under the Apache License, Version 2.0 (the "License");
// you may not use this file except in compliance with the License.
// You may obtain a copy of the License at
//
//     http://www.apache.org/licenses/LICENSE-2.0
//
// Unless required by applicable law or agreed to in writing, software
// distributed under the License is distributed on an "AS IS" BASIS,
// WITHOUT WARRANTIES OR CONDITIONS OF ANY KIND, either express or implied.
// See the License for the specific language governing permissions and
// limitations under the License.

package lambdacomponents

import (
	"github.com/open-telemetry/opentelemetry-collector-contrib/exporter/prometheusremotewriteexporter"
	"github.com/open-telemetry/opentelemetry-collector-contrib/extension/basicauthextension"
	"github.com/open-telemetry/opentelemetry-collector-contrib/extension/sigv4authextension"
	"github.com/open-telemetry/opentelemetry-collector-contrib/processor/attributesprocessor"
	"github.com/open-telemetry/opentelemetry-collector-contrib/processor/filterprocessor"
	"github.com/open-telemetry/opentelemetry-collector-contrib/processor/probabilisticsamplerprocessor"
	"github.com/open-telemetry/opentelemetry-collector-contrib/processor/resourcedetectionprocessor"
	"github.com/open-telemetry/opentelemetry-collector-contrib/processor/resourceprocessor"
	"github.com/open-telemetry/opentelemetry-collector-contrib/processor/spanprocessor"
	"github.com/open-telemetry/opentelemetry-lambda/collector/extension/solarwindsapmsettingsextension"
	"github.com/open-telemetry/opentelemetry-lambda/collector/processor/decoupleprocessor"
	"go.opentelemetry.io/collector/exporter/debugexporter"
	"go.opentelemetry.io/collector/exporter/otlpexporter"
	"go.opentelemetry.io/collector/exporter/otlphttpexporter"
	"go.opentelemetry.io/collector/otelcol"
	"go.opentelemetry.io/collector/processor"
	"go.opentelemetry.io/collector/processor/batchprocessor"
	"go.opentelemetry.io/collector/processor/memorylimiterprocessor"
	"go.opentelemetry.io/collector/receiver/otlpreceiver"
	"go.uber.org/multierr"

	"github.com/open-telemetry/opentelemetry-lambda/collector/processor/coldstartprocessor"
	"github.com/open-telemetry/opentelemetry-lambda/collector/receiver/telemetryapireceiver"
)

func Components(extensionID string) (otelcol.Factories, error) {
	var errs []error

	receivers, err := otelcol.MakeFactoryMap(
		otlpreceiver.NewFactory(),
		telemetryapireceiver.NewFactory(extensionID),
	)
	if err != nil {
		errs = append(errs, err)
	}

	exporters, err := otelcol.MakeFactoryMap(
		debugexporter.NewFactory(),
		otlpexporter.NewFactory(),
		otlphttpexporter.NewFactory(),
		prometheusremotewriteexporter.NewFactory(),
	)
	if err != nil {
		errs = append(errs, err)
	}

	processors, err := otelcol.MakeFactoryMap[processor.Factory](
		attributesprocessor.NewFactory(),
		filterprocessor.NewFactory(),
		memorylimiterprocessor.NewFactory(),
		probabilisticsamplerprocessor.NewFactory(),
		resourceprocessor.NewFactory(),
		spanprocessor.NewFactory(),
		coldstartprocessor.NewFactory(),
		decoupleprocessor.NewFactory(),
		batchprocessor.NewFactory(),
		resourcedetectionprocessor.NewFactory(),
	)
	if err != nil {
		errs = append(errs, err)
	}

	extensions, err := otelcol.MakeFactoryMap(
		sigv4authextension.NewFactory(),
<<<<<<< HEAD
		basicauthextension.NewFactory(),
=======
		solarwindsapmsettingsextension.NewFactory(),
>>>>>>> ab6bf824
	)
	if err != nil {
		errs = append(errs, err)
	}

	factories := otelcol.Factories{
		Receivers:  receivers,
		Exporters:  exporters,
		Processors: processors,
		Extensions: extensions,
	}

	return factories, multierr.Combine(errs...)
}<|MERGE_RESOLUTION|>--- conflicted
+++ resolved
@@ -1,5 +1,3 @@
-//go:build !lambdacomponents.custom
-
 // Copyright The OpenTelemetry Authors
 //
 // Licensed under the Apache License, Version 2.0 (the "License");
@@ -81,11 +79,8 @@
 
 	extensions, err := otelcol.MakeFactoryMap(
 		sigv4authextension.NewFactory(),
-<<<<<<< HEAD
 		basicauthextension.NewFactory(),
-=======
 		solarwindsapmsettingsextension.NewFactory(),
->>>>>>> ab6bf824
 	)
 	if err != nil {
 		errs = append(errs, err)
