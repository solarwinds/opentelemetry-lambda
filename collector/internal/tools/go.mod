module github.com/open-telemetry/opentelemetry-lambda/collector/internal/tools

go 1.21

<<<<<<< HEAD
toolchain go1.21.1
=======
toolchain go1.22.2
>>>>>>> 35650ed8

require (
	github.com/client9/misspell v0.3.4
	github.com/golangci/golangci-lint v1.57.2
	github.com/google/addlicense v1.1.1
	github.com/jcchavezs/porto v0.6.0
	github.com/ory/go-acc v0.2.8
	github.com/pavius/impi v0.0.3
	github.com/tcnksm/ghr v0.16.2
	github.com/wadey/gocovmerge v0.0.0-20160331181800-b5bfa59ec0ad
	go.opentelemetry.io/build-tools/chloggen v0.13.0
	go.opentelemetry.io/build-tools/crosslink v0.13.0
	go.opentelemetry.io/build-tools/multimod v0.13.0
	go.opentelemetry.io/build-tools/semconvgen v0.13.0
	golang.org/x/exp v0.0.0-20240103183307-be819d1f06fc
	golang.org/x/tools v0.20.0
)

require (
	4d63.com/gocheckcompilerdirectives v1.2.1 // indirect
	4d63.com/gochecknoglobals v0.2.1 // indirect
	dario.cat/mergo v1.0.0 // indirect
	github.com/4meepo/tagalign v1.3.3 // indirect
	github.com/Abirdcfly/dupword v0.0.14 // indirect
	github.com/Antonboom/errname v0.1.12 // indirect
	github.com/Antonboom/nilnil v0.1.7 // indirect
	github.com/Antonboom/testifylint v1.2.0 // indirect
	github.com/BurntSushi/toml v1.3.2 // indirect
	github.com/Djarvur/go-err113 v0.0.0-20210108212216-aea10b59be24 // indirect
	github.com/GaijinEntertainment/go-exhaustruct/v3 v3.2.0 // indirect
	github.com/Masterminds/semver v1.5.0 // indirect
	github.com/Microsoft/go-winio v0.6.1 // indirect
	github.com/OpenPeeDeeP/depguard/v2 v2.2.0 // indirect
	github.com/ProtonMail/go-crypto v0.0.0-20230828082145-3c4c8a2d2371 // indirect
	github.com/Songmu/retry v0.1.0 // indirect
	github.com/alecthomas/go-check-sumtype v0.1.4 // indirect
	github.com/alexkohler/nakedret/v2 v2.0.4 // indirect
	github.com/alexkohler/prealloc v1.0.0 // indirect
	github.com/alingse/asasalint v0.0.11 // indirect
	github.com/ashanbrown/forbidigo v1.6.0 // indirect
	github.com/ashanbrown/makezero v1.1.1 // indirect
	github.com/beorn7/perks v1.0.1 // indirect
	github.com/bkielbasa/cyclop v1.2.1 // indirect
	github.com/blizzy78/varnamelen v0.8.0 // indirect
	github.com/bmatcuk/doublestar/v4 v4.0.2 // indirect
	github.com/bombsimon/wsl/v4 v4.2.1 // indirect
	github.com/breml/bidichk v0.2.7 // indirect
	github.com/breml/errchkjson v0.3.6 // indirect
	github.com/butuzov/ireturn v0.3.0 // indirect
	github.com/butuzov/mirror v1.1.0 // indirect
	github.com/catenacyber/perfsprint v0.7.1 // indirect
	github.com/ccojocar/zxcvbn-go v1.0.2 // indirect
	github.com/cespare/xxhash v1.1.0 // indirect
	github.com/cespare/xxhash/v2 v2.1.2 // indirect
	github.com/charithe/durationcheck v0.0.10 // indirect
	github.com/chavacava/garif v0.1.0 // indirect
	github.com/ckaznocha/intrange v0.1.1 // indirect
	github.com/cloudflare/circl v1.3.7 // indirect
	github.com/curioswitch/go-reassign v0.2.0 // indirect
	github.com/cyphar/filepath-securejoin v0.2.4 // indirect
	github.com/daixiang0/gci v0.12.3 // indirect
	github.com/davecgh/go-spew v1.1.2-0.20180830191138-d8f796af33cc // indirect
	github.com/denis-tingaikin/go-header v0.5.0 // indirect
	github.com/dgraph-io/ristretto v0.0.2 // indirect
	github.com/emirpasic/gods v1.18.1 // indirect
	github.com/ettle/strcase v0.2.0 // indirect
	github.com/fatih/color v1.16.0 // indirect
	github.com/fatih/structtag v1.2.0 // indirect
	github.com/firefart/nonamedreturns v1.0.4 // indirect
	github.com/fsnotify/fsnotify v1.7.0 // indirect
	github.com/fzipp/gocyclo v0.6.0 // indirect
	github.com/ghostiam/protogetter v0.3.5 // indirect
	github.com/go-critic/go-critic v0.11.2 // indirect
	github.com/go-git/gcfg v1.5.1-0.20230307220236-3a3c6141e376 // indirect
	github.com/go-git/go-billy/v5 v5.5.0 // indirect
	github.com/go-git/go-git/v5 v5.11.0 // indirect
	github.com/go-toolsmith/astcast v1.1.0 // indirect
	github.com/go-toolsmith/astcopy v1.1.0 // indirect
	github.com/go-toolsmith/astequal v1.2.0 // indirect
	github.com/go-toolsmith/astfmt v1.1.0 // indirect
	github.com/go-toolsmith/astp v1.1.0 // indirect
	github.com/go-toolsmith/strparse v1.1.0 // indirect
	github.com/go-toolsmith/typep v1.1.0 // indirect
	github.com/go-viper/mapstructure/v2 v2.0.0-alpha.1 // indirect
	github.com/go-xmlfmt/xmlfmt v1.1.2 // indirect
	github.com/gobwas/glob v0.2.3 // indirect
	github.com/gofrs/flock v0.8.1 // indirect
	github.com/golang/groupcache v0.0.0-20210331224755-41bb18bfe9da // indirect
	github.com/golang/protobuf v1.5.3 // indirect
	github.com/golangci/dupl v0.0.0-20180902072040-3e9179ac440a // indirect
	github.com/golangci/gofmt v0.0.0-20231018234816-f50ced29576e // indirect
	github.com/golangci/misspell v0.4.1 // indirect
	github.com/golangci/plugin-module-register v0.1.1 // indirect
	github.com/golangci/revgrep v0.5.2 // indirect
	github.com/golangci/unconvert v0.0.0-20240309020433-c5143eacb3ed // indirect
	github.com/google/go-cmp v0.6.0 // indirect
	github.com/google/go-github v17.0.0+incompatible // indirect
	github.com/google/go-github/v47 v47.1.0 // indirect
	github.com/google/go-querystring v1.1.0 // indirect
	github.com/google/uuid v1.6.0 // indirect
	github.com/gordonklaus/ineffassign v0.1.0 // indirect
	github.com/gostaticanalysis/analysisutil v0.7.1 // indirect
	github.com/gostaticanalysis/comment v1.4.2 // indirect
	github.com/gostaticanalysis/forcetypeassert v0.1.0 // indirect
	github.com/gostaticanalysis/nilerr v0.1.1 // indirect
	github.com/hashicorp/go-version v1.6.0 // indirect
	github.com/hashicorp/hcl v1.0.0 // indirect
	github.com/hexops/gotextdiff v1.0.3 // indirect
	github.com/inconshreveable/mousetrap v1.1.0 // indirect
	github.com/jbenet/go-context v0.0.0-20150711004518-d14ea06fba99 // indirect
	github.com/jgautheron/goconst v1.7.1 // indirect
	github.com/jingyugao/rowserrcheck v1.1.1 // indirect
	github.com/jirfag/go-printf-func-name v0.0.0-20200119135958-7558a9eaa5af // indirect
	github.com/jjti/go-spancheck v0.5.3 // indirect
	github.com/julz/importas v0.1.0 // indirect
	github.com/karamaru-alpha/copyloopvar v1.0.10 // indirect
	github.com/kevinburke/ssh_config v1.2.0 // indirect
	github.com/kisielk/errcheck v1.7.0 // indirect
	github.com/kisielk/gotool v1.0.0 // indirect
	github.com/kkHAIKE/contextcheck v1.1.5 // indirect
	github.com/kulti/thelper v0.6.3 // indirect
	github.com/kunwardeep/paralleltest v1.0.10 // indirect
	github.com/kyoh86/exportloopref v0.1.11 // indirect
	github.com/ldez/gomoddirectives v0.2.4 // indirect
	github.com/ldez/tagliatelle v0.5.0 // indirect
	github.com/leonklingele/grouper v1.1.1 // indirect
	github.com/lufeee/execinquery v1.2.1 // indirect
	github.com/macabu/inamedparam v0.1.3 // indirect
	github.com/magiconair/properties v1.8.7 // indirect
	github.com/maratori/testableexamples v1.0.0 // indirect
	github.com/maratori/testpackage v1.1.1 // indirect
	github.com/matoous/godox v0.0.0-20230222163458-006bad1f9d26 // indirect
	github.com/mattn/go-colorable v0.1.13 // indirect
	github.com/mattn/go-isatty v0.0.20 // indirect
	github.com/mattn/go-runewidth v0.0.14 // indirect
	github.com/matttproud/golang_protobuf_extensions v1.0.1 // indirect
	github.com/mgechev/revive v1.3.7 // indirect
	github.com/mitchellh/colorstring v0.0.0-20190213212951-d06e56a500db // indirect
	github.com/mitchellh/go-homedir v1.1.0 // indirect
	github.com/mitchellh/mapstructure v1.5.0 // indirect
	github.com/moricho/tparallel v0.3.1 // indirect
	github.com/nakabonne/nestif v0.3.1 // indirect
	github.com/nishanths/exhaustive v0.12.0 // indirect
	github.com/nishanths/predeclared v0.2.2 // indirect
	github.com/nunnatsa/ginkgolinter v0.16.2 // indirect
	github.com/olekukonko/tablewriter v0.0.5 // indirect
	github.com/ory/viper v1.7.5 // indirect
	github.com/pborman/uuid v1.2.0 // indirect
	github.com/pelletier/go-toml v1.9.5 // indirect
	github.com/pelletier/go-toml/v2 v2.2.0 // indirect
	github.com/pjbgf/sha1cd v0.3.0 // indirect
	github.com/pmezard/go-difflib v1.0.1-0.20181226105442-5d4384ee4fb2 // indirect
	github.com/polyfloyd/go-errorlint v1.4.8 // indirect
	github.com/prometheus/client_golang v1.12.1 // indirect
	github.com/prometheus/client_model v0.2.0 // indirect
	github.com/prometheus/common v0.32.1 // indirect
	github.com/prometheus/procfs v0.7.3 // indirect
	github.com/quasilyte/go-ruleguard v0.4.2 // indirect
	github.com/quasilyte/gogrep v0.5.0 // indirect
	github.com/quasilyte/regex/syntax v0.0.0-20210819130434-b3f0c404a727 // indirect
	github.com/quasilyte/stdinfo v0.0.0-20220114132959-f7386bf02567 // indirect
	github.com/rivo/uniseg v0.2.0 // indirect
	github.com/ryancurrah/gomodguard v1.3.1 // indirect
	github.com/ryanrolds/sqlclosecheck v0.5.1 // indirect
	github.com/sagikazarmark/locafero v0.4.0 // indirect
	github.com/sagikazarmark/slog-shim v0.1.0 // indirect
	github.com/sanposhiho/wastedassign/v2 v2.0.7 // indirect
	github.com/santhosh-tekuri/jsonschema/v5 v5.3.1 // indirect
	github.com/sashamelentyev/interfacebloat v1.1.0 // indirect
	github.com/sashamelentyev/usestdlibvars v1.25.0 // indirect
	github.com/securego/gosec/v2 v2.19.0 // indirect
	github.com/sergi/go-diff v1.1.0 // indirect
	github.com/shazow/go-diff v0.0.0-20160112020656-b6b7b6733b8c // indirect
	github.com/sirupsen/logrus v1.9.3 // indirect
	github.com/sivchari/containedctx v1.0.3 // indirect
	github.com/sivchari/tenv v1.7.1 // indirect
	github.com/skeema/knownhosts v1.2.1 // indirect
	github.com/sonatard/noctx v0.0.2 // indirect
	github.com/sourcegraph/conc v0.3.0 // indirect
	github.com/sourcegraph/go-diff v0.7.0 // indirect
	github.com/spf13/afero v1.11.0 // indirect
	github.com/spf13/cast v1.6.0 // indirect
	github.com/spf13/cobra v1.8.0 // indirect
	github.com/spf13/jwalterweatherman v1.1.0 // indirect
	github.com/spf13/pflag v1.0.5 // indirect
	github.com/spf13/viper v1.18.2 // indirect
	github.com/ssgreg/nlreturn/v2 v2.2.1 // indirect
	github.com/stbenjam/no-sprintf-host-port v0.1.1 // indirect
	github.com/stretchr/objx v0.5.2 // indirect
	github.com/stretchr/testify v1.9.0 // indirect
	github.com/subosito/gotenv v1.6.0 // indirect
	github.com/t-yuki/gocover-cobertura v0.0.0-20180217150009-aaee18c8195c // indirect
	github.com/tcnksm/go-gitconfig v0.1.2 // indirect
	github.com/tcnksm/go-latest v0.0.0-20170313132115-e3007ae9052e // indirect
	github.com/tdakkota/asciicheck v0.2.0 // indirect
	github.com/tetafro/godot v1.4.16 // indirect
	github.com/timakin/bodyclose v0.0.0-20230421092635-574207250966 // indirect
	github.com/timonwong/loggercheck v0.9.4 // indirect
	github.com/tomarrell/wrapcheck/v2 v2.8.3 // indirect
	github.com/tommy-muehle/go-mnd/v2 v2.5.1 // indirect
	github.com/ultraware/funlen v0.1.0 // indirect
	github.com/ultraware/whitespace v0.1.0 // indirect
	github.com/uudashr/gocognit v1.1.2 // indirect
	github.com/xanzy/ssh-agent v0.3.3 // indirect
	github.com/xen0n/gosmopolitan v1.2.2 // indirect
	github.com/yagipy/maintidx v1.0.0 // indirect
	github.com/yeya24/promlinter v0.2.0 // indirect
	github.com/ykadowak/zerologlint v0.1.5 // indirect
	gitlab.com/bosi/decorder v0.4.1 // indirect
	go-simpler.org/musttag v0.9.0 // indirect
	go-simpler.org/sloglint v0.5.0 // indirect
	go.opentelemetry.io/build-tools v0.13.0 // indirect
	go.uber.org/automaxprocs v1.5.3 // indirect
	go.uber.org/multierr v1.11.0 // indirect
	go.uber.org/zap v1.27.0 // indirect
	golang.org/x/crypto v0.22.0 // indirect
	golang.org/x/exp/typeparams v0.0.0-20240314144324-c7f7c6466f7f // indirect
	golang.org/x/mod v0.17.0 // indirect
	golang.org/x/net v0.24.0 // indirect
	golang.org/x/oauth2 v0.15.0 // indirect
	golang.org/x/sync v0.7.0 // indirect
	golang.org/x/sys v0.19.0 // indirect
	golang.org/x/text v0.14.0 // indirect
	google.golang.org/appengine v1.6.7 // indirect
	google.golang.org/protobuf v1.33.0 // indirect
	gopkg.in/ini.v1 v1.67.0 // indirect
	gopkg.in/warnings.v0 v0.1.2 // indirect
	gopkg.in/yaml.v2 v2.4.0 // indirect
	gopkg.in/yaml.v3 v3.0.1 // indirect
	honnef.co/go/tools v0.4.7 // indirect
	mvdan.cc/gofumpt v0.6.0 // indirect
	mvdan.cc/unparam v0.0.0-20240104100049-c549a3470d14 // indirect
)<|MERGE_RESOLUTION|>--- conflicted
+++ resolved
@@ -2,11 +2,7 @@
 
 go 1.21
 
-<<<<<<< HEAD
-toolchain go1.21.1
-=======
 toolchain go1.22.2
->>>>>>> 35650ed8
 
 require (
 	github.com/client9/misspell v0.3.4
