--- conflicted
+++ resolved
@@ -57,19 +57,11 @@
 }
 
 func initLogger() *zap.Logger {
-<<<<<<< HEAD
-	lvl := zap.NewAtomicLevelAt(zapcore.InfoLevel)
+	lvl := zap.NewAtomicLevelAt(zapcore.WarnLevel)
 	envLvl := os.Getenv("OPENTELEMETRY_EXTENSION_LOG_LEVEL")
 	// When not set, Getenv returns empty string
 	var err error
 	if envLvl != "" {
-=======
-	lvl := zap.NewAtomicLevelAt(zapcore.WarnLevel)
-
-	var err error
-	envLvl, ok := os.LookupEnv("OPENTELEMETRY_EXTENSION_LOG_LEVEL")
-	if ok {
->>>>>>> 352052c9
 		var userLvl zap.AtomicLevel
 		userLvl, err = zap.ParseAtomicLevel(envLvl)
 		if err == nil {
