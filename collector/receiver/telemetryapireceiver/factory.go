--- conflicted
+++ resolved
@@ -47,10 +47,7 @@
 			}
 		},
 		receiver.WithTraces(createTracesReceiver, stability),
-<<<<<<< HEAD
-=======
 		receiver.WithMetrics(createMetricsReceiver, stability),
->>>>>>> 1cb920b9
 		receiver.WithLogs(createLogsReceiver, stability))
 }
 
@@ -60,44 +57,34 @@
 		return nil, errConfigNotTelemetryAPI
 	}
 	r := receivers.GetOrAdd(cfg, func() component.Component {
-<<<<<<< HEAD
 		t, _ := newTelemetryAPIReceiver(cfg, params)
 		return t
-=======
-		return newTelemetryAPIReceiver(cfg, params)
->>>>>>> 1cb920b9
 	})
 	r.Unwrap().(*telemetryAPIReceiver).registerTracesConsumer(next)
 	return r, nil
 }
 
-<<<<<<< HEAD
-=======
 func createMetricsReceiver(ctx context.Context, params receiver.Settings, rConf component.Config, next consumer.Metrics) (receiver.Metrics, error) {
 	cfg, ok := rConf.(*Config)
 	if !ok {
 		return nil, errConfigNotTelemetryAPI
 	}
 	r := receivers.GetOrAdd(cfg, func() component.Component {
-		return newTelemetryAPIReceiver(cfg, params)
+		t, _ := newTelemetryAPIReceiver(cfg, params)
+		return t
 	})
 	r.Unwrap().(*telemetryAPIReceiver).registerMetricsConsumer(next)
 	return r, nil
 }
 
->>>>>>> 1cb920b9
 func createLogsReceiver(ctx context.Context, params receiver.Settings, rConf component.Config, next consumer.Logs) (receiver.Logs, error) {
 	cfg, ok := rConf.(*Config)
 	if !ok {
 		return nil, errConfigNotTelemetryAPI
 	}
 	r := receivers.GetOrAdd(cfg, func() component.Component {
-<<<<<<< HEAD
 		t, _ := newTelemetryAPIReceiver(cfg, params)
 		return t
-=======
-		return newTelemetryAPIReceiver(cfg, params)
->>>>>>> 1cb920b9
 	})
 	r.Unwrap().(*telemetryAPIReceiver).registerLogsConsumer(next)
 	return r, nil
