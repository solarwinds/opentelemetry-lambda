// Copyright The OpenTelemetry Authors
//
// Licensed under the Apache License, Version 2.0 (the "License");
// you may not use this file except in compliance with the License.
// You may obtain a copy of the License at
//
//      http://www.apache.org/licenses/LICENSE-2.0
//
// Unless required by applicable law or agreed to in writing, software
// distributed under the License is distributed on an "AS IS" BASIS,
// WITHOUT WARRANTIES OR CONDITIONS OF ANY KIND, either express or implied.
// See the License for the specific language governing permissions and
// limitations under the License.

package telemetryapireceiver // import "github.com/open-telemetry/opentelemetry-lambda/collector/receiver/telemetryapireceiver"

import (
	"context"
	"errors"

	"github.com/open-telemetry/opentelemetry-lambda/collector/receiver/telemetryapireceiver/internal/sharedcomponent"
	"go.opentelemetry.io/collector/component"
	"go.opentelemetry.io/collector/consumer"
	"go.opentelemetry.io/collector/receiver"
)

const (
	typeStr     = "telemetryapi"
	stability   = component.StabilityLevelDevelopment
	defaultPort = 4325
	platform    = "platform"
	function    = "function"
	extension   = "extension"
)

var (
	Type                     = component.MustNewType(typeStr)
	errConfigNotTelemetryAPI = errors.New("config was not a Telemetry API receiver config")
)

// NewFactory creates a new receiver factory
func NewFactory(extensionID string) receiver.Factory {
	return receiver.NewFactory(
		Type,
		func() component.Config {
			return &Config{
				extensionID: extensionID,
				Port:        defaultPort,
				Types:       []string{platform, function, extension},
			}
		},
		receiver.WithTraces(createTracesReceiver, stability),
<<<<<<< HEAD
		receiver.WithLogs(createLogsReceiver, stability))
}

func createTracesReceiver(ctx context.Context, params receiver.Settings, rConf component.Config, next consumer.Traces) (receiver.Traces, error) {
	cfg, ok := rConf.(*Config)
	if !ok {
		return nil, errConfigNotTelemetryAPI
	}
	r := receivers.GetOrAdd(cfg, func() component.Component {
		t, _ := newTelemetryAPIReceiver(cfg, params)
		return t
	})
	r.Unwrap().(*telemetryAPIReceiver).registerTracesConsumer(next)
	return r, nil
}

func createLogsReceiver(ctx context.Context, params receiver.Settings, rConf component.Config, next consumer.Logs) (receiver.Logs, error) {
=======
		receiver.WithMetrics(createMetricsReceiver, stability),
		receiver.WithLogs(createLogsReceiver, stability))
}

func createTracesReceiver(ctx context.Context, params receiver.Settings, rConf component.Config, next consumer.Traces) (receiver.Traces, error) {
>>>>>>> ab6bf824
	cfg, ok := rConf.(*Config)
	if !ok {
		return nil, errConfigNotTelemetryAPI
	}
	r := receivers.GetOrAdd(cfg, func() component.Component {
		t, _ := newTelemetryAPIReceiver(cfg, params)
		return t
	})
<<<<<<< HEAD
=======
	r.Unwrap().(*telemetryAPIReceiver).registerTracesConsumer(next)
	return r, nil
}

func createMetricsReceiver(ctx context.Context, params receiver.Settings, rConf component.Config, next consumer.Metrics) (receiver.Metrics, error) {
	cfg, ok := rConf.(*Config)
	if !ok {
		return nil, errConfigNotTelemetryAPI
	}
	r := receivers.GetOrAdd(cfg, func() component.Component {
		t, _ := newTelemetryAPIReceiver(cfg, params)
		return t
	})
	r.Unwrap().(*telemetryAPIReceiver).registerMetricsConsumer(next)
	return r, nil
}

func createLogsReceiver(ctx context.Context, params receiver.Settings, rConf component.Config, next consumer.Logs) (receiver.Logs, error) {
	cfg, ok := rConf.(*Config)
	if !ok {
		return nil, errConfigNotTelemetryAPI
	}
	r := receivers.GetOrAdd(cfg, func() component.Component {
		t, _ := newTelemetryAPIReceiver(cfg, params)
		return t
	})
>>>>>>> ab6bf824
	r.Unwrap().(*telemetryAPIReceiver).registerLogsConsumer(next)
	return r, nil
}

var receivers = sharedcomponent.NewSharedComponents()<|MERGE_RESOLUTION|>--- conflicted
+++ resolved
@@ -50,7 +50,7 @@
 			}
 		},
 		receiver.WithTraces(createTracesReceiver, stability),
-<<<<<<< HEAD
+		receiver.WithMetrics(createMetricsReceiver, stability),
 		receiver.WithLogs(createLogsReceiver, stability))
 }
 
@@ -63,28 +63,6 @@
 		t, _ := newTelemetryAPIReceiver(cfg, params)
 		return t
 	})
-	r.Unwrap().(*telemetryAPIReceiver).registerTracesConsumer(next)
-	return r, nil
-}
-
-func createLogsReceiver(ctx context.Context, params receiver.Settings, rConf component.Config, next consumer.Logs) (receiver.Logs, error) {
-=======
-		receiver.WithMetrics(createMetricsReceiver, stability),
-		receiver.WithLogs(createLogsReceiver, stability))
-}
-
-func createTracesReceiver(ctx context.Context, params receiver.Settings, rConf component.Config, next consumer.Traces) (receiver.Traces, error) {
->>>>>>> ab6bf824
-	cfg, ok := rConf.(*Config)
-	if !ok {
-		return nil, errConfigNotTelemetryAPI
-	}
-	r := receivers.GetOrAdd(cfg, func() component.Component {
-		t, _ := newTelemetryAPIReceiver(cfg, params)
-		return t
-	})
-<<<<<<< HEAD
-=======
 	r.Unwrap().(*telemetryAPIReceiver).registerTracesConsumer(next)
 	return r, nil
 }
@@ -111,7 +89,6 @@
 		t, _ := newTelemetryAPIReceiver(cfg, params)
 		return t
 	})
->>>>>>> ab6bf824
 	r.Unwrap().(*telemetryAPIReceiver).registerLogsConsumer(next)
 	return r, nil
 }
