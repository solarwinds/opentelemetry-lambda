--- conflicted
+++ resolved
@@ -1,18 +1,10 @@
 # Telemetry API Receiver
 
-<<<<<<< HEAD
-| Status                   |              |
-| ------------------------ |--------------|
-| Stability                | [alpha]      |
-| Supported pipeline types | traces, logs |
-| Distributions            | [extension]  |
-=======
 | Status                   |                       |
 | ------------------------ |-----------------------|
 | Stability                | [alpha]               |
 | Supported pipeline types | traces, metrics, logs |
 | Distributions            | [extension]           |
->>>>>>> c32bbd9f
 
 This receiver generates telemetry in response to events from the [Telemetry API](https://docs.aws.amazon.com/lambda/latest/dg/telemetry-api.html). It does this by setting up an endpoint and registering itself with the Telemetry API on startup.
 
