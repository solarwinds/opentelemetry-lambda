// Copyright The OpenTelemetry Authors
//
// Licensed under the Apache License, Version 2.0 (the "License");
// you may not use this file except in compliance with the License.
// You may obtain a copy of the License at
//
//      http://www.apache.org/licenses/LICENSE-2.0
//
// Unless required by applicable law or agreed to in writing, software
// distributed under the License is distributed on an "AS IS" BASIS,
// WITHOUT WARRANTIES OR CONDITIONS OF ANY KIND, either express or implied.
// See the License for the specific language governing permissions and
// limitations under the License.

package telemetryapireceiver // import "github.com/open-telemetry/opentelemetry-lambda/collector/receiver/telemetryapireceiver"

import (
	"context"
	"testing"

	"github.com/open-telemetry/opentelemetry-lambda/collector/receiver/telemetryapireceiver/internal/metadata"
	"github.com/stretchr/testify/require"
	"go.opentelemetry.io/collector/component"
	"go.opentelemetry.io/collector/consumer/consumertest"
	"go.opentelemetry.io/collector/receiver/receivertest"
)

func TestNewFactory(t *testing.T) {
	testCases := []struct {
		desc     string
		testFunc func(*testing.T)
	}{
		{
			desc: "creates a new factory with correct type",
			testFunc: func(t *testing.T) {
				factory := NewFactory("test")
				require.EqualValues(t, typeStr, factory.Type().String())
			},
		},
		{
			desc: "creates a new factory with valid default config",
			testFunc: func(t *testing.T) {
				factory := NewFactory("test")

<<<<<<< HEAD
				var expectedCfg component.Config = &Config{extensionID: "test", Port: defaultPort, Types: []string{platform, function, extension}}
=======
				var expectedCfg component.Config = &Config{extensionID: "test", Port: defaultPort, Types: []string{platform, function, extension}, MetricsBuilderConfig: metadata.DefaultMetricsBuilderConfig()}
>>>>>>> c32bbd9f

				require.Equal(t, expectedCfg, factory.CreateDefaultConfig())
			},
		},
		{
			desc: "creates a new factory and CreateTracesReceiver returns no error",
			testFunc: func(t *testing.T) {
				factory := NewFactory("test")
				cfg := factory.CreateDefaultConfig()
				_, err := factory.CreateTraces(
					context.Background(),
					receivertest.NewNopSettings(Type),
					cfg,
					consumertest.NewNop(),
				)
				require.NoError(t, err)
			},
		},
		{
			desc: "creates a new factory and CreateTracesReceiver returns error with incorrect config",
			testFunc: func(t *testing.T) {
				factory := NewFactory("test")
				_, err := factory.CreateTraces(
					context.Background(),
					receivertest.NewNopSettings(Type),
<<<<<<< HEAD
=======
					nil,
					consumertest.NewNop(),
				)
				require.ErrorIs(t, err, errConfigNotTelemetryAPI)
			},
		},
		{
			desc: "creates a new factory and CreateMetricsReceiver returns no error",
			testFunc: func(t *testing.T) {
				factory := NewFactory("test")
				cfg := factory.CreateDefaultConfig()
				_, err := factory.CreateMetrics(
					context.Background(),
					receivertest.NewNopSettings(Type),
					cfg,
					consumertest.NewNop(),
				)
				require.NoError(t, err)
			},
		},
		{
			desc: "creates a new factory and CreateMetricsReceiver returns error with incorrect config",
			testFunc: func(t *testing.T) {
				factory := NewFactory("test")
				_, err := factory.CreateMetrics(
					context.Background(),
					receivertest.NewNopSettings(Type),
					nil,
					consumertest.NewNop(),
				)
				require.ErrorIs(t, err, errConfigNotTelemetryAPI)
			},
		},
		{
			desc: "creates a new factory and CreateLogsReceiver returns no error",
			testFunc: func(t *testing.T) {
				factory := NewFactory("test")
				cfg := factory.CreateDefaultConfig()
				_, err := factory.CreateLogs(
					context.Background(),
					receivertest.NewNopSettings(Type),
					cfg,
					consumertest.NewNop(),
				)
				require.NoError(t, err)
			},
		},
		{
			desc: "creates a new factory and CreateLogsReceiver returns error with incorrect config",
			testFunc: func(t *testing.T) {
				factory := NewFactory("test")
				_, err := factory.CreateLogs(
					context.Background(),
					receivertest.NewNopSettings(Type),
>>>>>>> c32bbd9f
					nil,
					consumertest.NewNop(),
				)
				require.ErrorIs(t, err, errConfigNotTelemetryAPI)
			},
		},
	}

	for _, tc := range testCases {
		t.Run(tc.desc, tc.testFunc)
	}
}<|MERGE_RESOLUTION|>--- conflicted
+++ resolved
@@ -42,11 +42,7 @@
 			testFunc: func(t *testing.T) {
 				factory := NewFactory("test")
 
-<<<<<<< HEAD
-				var expectedCfg component.Config = &Config{extensionID: "test", Port: defaultPort, Types: []string{platform, function, extension}}
-=======
 				var expectedCfg component.Config = &Config{extensionID: "test", Port: defaultPort, Types: []string{platform, function, extension}, MetricsBuilderConfig: metadata.DefaultMetricsBuilderConfig()}
->>>>>>> c32bbd9f
 
 				require.Equal(t, expectedCfg, factory.CreateDefaultConfig())
 			},
@@ -72,8 +68,6 @@
 				_, err := factory.CreateTraces(
 					context.Background(),
 					receivertest.NewNopSettings(Type),
-<<<<<<< HEAD
-=======
 					nil,
 					consumertest.NewNop(),
 				)
@@ -128,7 +122,6 @@
 				_, err := factory.CreateLogs(
 					context.Background(),
 					receivertest.NewNopSettings(Type),
->>>>>>> c32bbd9f
 					nil,
 					consumertest.NewNop(),
 				)
