--- conflicted
+++ resolved
@@ -25,10 +25,7 @@
 	"go.opentelemetry.io/collector/consumer"
 	"go.opentelemetry.io/collector/pdata/pcommon"
 	"go.opentelemetry.io/collector/pdata/plog"
-<<<<<<< HEAD
-=======
 	"go.opentelemetry.io/collector/pdata/pmetric"
->>>>>>> ab6bf824
 	"go.opentelemetry.io/collector/pdata/ptrace"
 	"go.opentelemetry.io/collector/receiver/receivertest"
 	semconv "go.opentelemetry.io/collector/semconv/v1.25.0"
@@ -115,11 +112,7 @@
 			consumer := mockConsumer{}
 			r, err := newTelemetryAPIReceiver(
 				&Config{},
-<<<<<<< HEAD
 				receivertest.NewNopSettings(Type),
-=======
-				receivertest.NewNopSettings(),
->>>>>>> ab6bf824
 			)
 			require.NoError(t, err)
 			r.registerTracesConsumer(&consumer)
@@ -166,11 +159,7 @@
 		t.Run(tc.desc, func(t *testing.T) {
 			r, err := newTelemetryAPIReceiver(
 				&Config{},
-<<<<<<< HEAD
 				receivertest.NewNopSettings(Type),
-=======
-				receivertest.NewNopSettings(),
->>>>>>> ab6bf824
 			)
 			require.NoError(t, err)
 			td, err := r.createPlatformInitSpan(tc.start, tc.end)
@@ -183,8 +172,6 @@
 	}
 }
 
-<<<<<<< HEAD
-=======
 func TestCreateMetrics(t *testing.T) {
 	t.Parallel()
 
@@ -376,7 +363,7 @@
 		t.Run(tc.desc, func(t *testing.T) {
 			r, err := newTelemetryAPIReceiver(
 				&Config{},
-				receivertest.NewNopSettings(),
+				receivertest.NewNopSettings(Type),
 			)
 			require.NoError(t, err)
 			metrics, err := r.createMetrics(tc.slice)
@@ -405,7 +392,6 @@
 	}
 }
 
->>>>>>> ab6bf824
 func TestCreateLogs(t *testing.T) {
 	t.Parallel()
 
@@ -683,11 +669,7 @@
 		t.Run(tc.desc, func(t *testing.T) {
 			r, err := newTelemetryAPIReceiver(
 				&Config{},
-<<<<<<< HEAD
 				receivertest.NewNopSettings(Type),
-=======
-				receivertest.NewNopSettings(),
->>>>>>> ab6bf824
 			)
 			require.NoError(t, err)
 			log, err := r.createLogs(tc.slice)
@@ -762,8 +744,6 @@
 	for _, level := range others {
 		require.Equal(t, plog.SeverityNumberUnspecified, severityTextToNumber(level))
 	}
-<<<<<<< HEAD
-=======
 }
 
 func TestSumHelper(t *testing.T) {
@@ -795,5 +775,4 @@
 		require.True(t, ok)
 		require.Equal(t, semconv.AttributeFaaSTriggerOther, trigger.AsString())
 	}
->>>>>>> ab6bf824
 }