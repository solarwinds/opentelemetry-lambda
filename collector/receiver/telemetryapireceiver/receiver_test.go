// Copyright The OpenTelemetry Authors
//
// Licensed under the Apache License, Version 2.0 (the "License");
// you may not use this file except in compliance with the License.
// You may obtain a copy of the License at
//
//      http://www.apache.org/licenses/LICENSE-2.0
//
// Unless required by applicable law or agreed to in writing, software
// distributed under the License is distributed on an "AS IS" BASIS,
// WITHOUT WARRANTIES OR CONDITIONS OF ANY KIND, either express or implied.
// See the License for the specific language governing permissions and
// limitations under the License.

package telemetryapireceiver // import "github.com/open-telemetry/opentelemetry-lambda/collector/receiver/telemetryapireceiver"

import (
	"context"
	"net/http/httptest"
	"strings"
	"testing"
	"time"

	"github.com/open-telemetry/opentelemetry-collector-contrib/pkg/pdatatest/pmetrictest"
	"github.com/open-telemetry/opentelemetry-lambda/collector/receiver/telemetryapireceiver/internal/metadata"
	"github.com/stretchr/testify/require"
	"go.opentelemetry.io/collector/consumer"
	"go.opentelemetry.io/collector/pdata/pcommon"
	"go.opentelemetry.io/collector/pdata/plog"
	"go.opentelemetry.io/collector/pdata/ptrace"
	"go.opentelemetry.io/collector/receiver/receivertest"
	semconv "go.opentelemetry.io/collector/semconv/v1.25.0"
)

func TestListenOnAddress(t *testing.T) {
	testCases := []struct {
		desc     string
		testFunc func(*testing.T)
	}{
		{
			desc: "listen on address without AWS_SAM_LOCAL env variable",
			testFunc: func(t *testing.T) {
				addr := listenOnAddress(4325)
				require.EqualValues(t, "sandbox.localdomain:4325", addr)
			},
		},
		{
			desc: "listen on address with AWS_SAM_LOCAL env variable",
			testFunc: func(t *testing.T) {
				t.Setenv("AWS_SAM_LOCAL", "true")
				addr := listenOnAddress(4325)
				require.EqualValues(t, ":4325", addr)
			},
		},
	}
	for _, tc := range testCases {
		t.Run(tc.desc, tc.testFunc)
	}
}

type mockConsumer struct {
	consumed int
}

func (c *mockConsumer) ConsumeTraces(ctx context.Context, td ptrace.Traces) error {
	c.consumed += td.SpanCount()
	return nil
}

func (c *mockConsumer) ConsumeLogs(ctx context.Context, td plog.Logs) error {
	return nil
}

func (c *mockConsumer) Capabilities() consumer.Capabilities {
	return consumer.Capabilities{MutatesData: true}
}

func TestHandler(t *testing.T) {
	t.Parallel()

	testCases := []struct {
		desc          string
		body          string
		expectedSpans int
	}{
		{
			desc: "empty body",
			body: `{}`,
		},
		{
			desc: "invalid json",
			body: `invalid json`,
		},
		{
			desc: "valid event",
			body: `[{"time":"", "type":"", "record": {}}]`,
		},
		{
			desc: "valid event",
			body: `[{"time":"", "type":"platform.initStart", "record": {}}]`,
		},
		{
			desc: "valid start/end events",
			body: `[
				{"time":"2006-01-02T15:04:04.000Z", "type":"platform.initStart", "record": {}},
				{"time":"2006-01-02T15:04:05.000Z", "type":"platform.initRuntimeDone", "record": {}}
			]`,
			expectedSpans: 1,
		},
	}
	for _, tc := range testCases {
		t.Run(tc.desc, func(t *testing.T) {
			consumer := mockConsumer{}
			r, err := newTelemetryAPIReceiver(
				&Config{},
				receivertest.NewNopSettings(Type),
			)
			require.NoError(t, err)
			r.registerTracesConsumer(&consumer)
			req := httptest.NewRequest("POST",
				"http://localhost:53612/someevent", strings.NewReader(tc.body))
			rec := httptest.NewRecorder()
			r.httpHandler(rec, req)
			require.Equal(t, tc.expectedSpans, consumer.consumed)
		})
	}
}

func TestCreatePlatformInitSpan(t *testing.T) {
	testCases := []struct {
		desc        string
		start       string
		end         string
		expected    int
		expectError bool
	}{
		{
			desc:        "no start/end times",
			expectError: true,
		},
		{
			desc:        "no end time",
			start:       "2006-01-02T15:04:05.000Z",
			expectError: true,
		},
		{
			desc:        "no start times",
			end:         "2006-01-02T15:04:05.000Z",
			expectError: true,
		},
		{
			desc:        "valid times",
			start:       "2006-01-02T15:04:04.000Z",
			end:         "2006-01-02T15:04:05.000Z",
			expected:    1,
			expectError: false,
		},
	}
	for _, tc := range testCases {
		t.Run(tc.desc, func(t *testing.T) {
			r, err := newTelemetryAPIReceiver(
				&Config{},
				receivertest.NewNopSettings(Type),
			)
			require.NoError(t, err)
			td, err := r.createPlatformInitSpan(tc.start, tc.end)
			if tc.expectError {
				require.Error(t, err)
			} else {
				require.Equal(t, tc.expected, td.SpanCount())
			}
		})
	}
}

func TestCreateMetrics(t *testing.T) {
	t.Parallel()

	testCases := []struct {
		desc                    string
		slice                   []event
		expectedResourceMetrics int
		expectedMetrics         map[string]int
		expectError             bool
	}{
		{
			desc:                    "no slice",
			expectError:             false,
			expectedResourceMetrics: 0,
		},
		{
			desc: "platform.initReport",
			slice: []event{
				{
					Time: "2022-10-12T00:01:15.000Z",
					Type: "platform.initReport",
					Record: map[string]any{
						"initializationType": "on-demand",
						"status":             "success",
						"phase":              "init",
						"metrics": map[string]any{
							"durationMs": 125.33,
						},
						"spans": []map[string]any{
							{
								"name":       "someTimeSpan",
								"start":      "2022-06-02T12:02:33.913Z",
								"durationMs": 90.1,
							},
						},
					},
				},
			},
			expectedResourceMetrics: 1,
			expectedMetrics: map[string]int{
				"faas.coldstarts": 1,
			},
			expectError: false,
		},
		{
			desc: "platform.Report success",
			slice: []event{
				{
					Time: "2022-10-12T00:01:15.000Z",
					Type: "platform.report",
					Record: map[string]any{
						"status":    "success",
						"requestId": "6d68ca91-49c9-448d-89b8-7ca3e6dc66aa",
						"metrics": map[string]any{
							"billedDurationMs": 694,
							"durationMs":       693.92,
							"initDurationMs":   397.68,
							"maxMemoryUsedMB":  84,
							"memorySizeMB":     128,
						},
						"spans": []map[string]any{
							{
								"name":       "someTimeSpan",
								"start":      "2022-06-02T12:02:33.913Z",
								"durationMs": 90.1,
							},
						},
					},
				},
			},
			expectedResourceMetrics: 1,
			expectedMetrics: map[string]int{
				"faas.invocations": 1,
			},
			expectError: false,
		},
		{
			desc: "platform.Report error",
			slice: []event{
				{
					Time: "2022-10-12T00:01:15.000Z",
					Type: "platform.report",
					Record: map[string]any{
						"status":    "error",
						"errorType": "error type",
						"requestId": "6d68ca91-49c9-448d-89b8-7ca3e6dc66aa",
						"metrics": map[string]any{
							"billedDurationMs": 694,
							"durationMs":       693.92,
							"initDurationMs":   397.68,
							"maxMemoryUsedMB":  84,
							"memorySizeMB":     128,
						},
						"spans": []map[string]any{},
					},
				},
			},
			expectedResourceMetrics: 1,
			expectedMetrics: map[string]int{
				"faas.errors":      1,
				"faas.invocations": 1,
			},
			expectError: false,
		},
		{
			desc: "platform.Report failure",
			slice: []event{
				{
					Time: "2022-10-12T00:01:15.000Z",
					Type: "platform.report",
					Record: map[string]any{
						"status":    "failure",
						"errorType": "error type",
						"requestId": "6d68ca91-49c9-448d-89b8-7ca3e6dc66aa",
						"metrics": map[string]any{
							"billedDurationMs": 694,
							"durationMs":       693.92,
							"initDurationMs":   397.68,
							"maxMemoryUsedMB":  84,
							"memorySizeMB":     128,
						},
						"spans": []map[string]any{},
					},
				},
			},
			expectedResourceMetrics: 1,
			expectedMetrics: map[string]int{
				"faas.errors":      1,
				"faas.invocations": 1,
			},
			expectError: false,
		},
		{
			desc: "platform.Report timeout",
			slice: []event{
				{
					Time: "2022-10-12T00:01:15.000Z",
					Type: "platform.report",
					Record: map[string]any{
						"status":    "timeout",
						"requestId": "6d68ca91-49c9-448d-89b8-7ca3e6dc66aa",
						"metrics": map[string]any{
							"billedDurationMs": 694,
							"durationMs":       693.92,
							"initDurationMs":   397.68,
							"maxMemoryUsedMB":  84,
							"memorySizeMB":     128,
						},
						"spans": []map[string]any{},
					},
				},
			},
			expectedResourceMetrics: 1,
			expectedMetrics: map[string]int{
				"faas.errors":      1,
				"faas.invocations": 1,
				"faas.timeouts":    1,
			},
			expectError: false,
		},
	}

	for _, tc := range testCases {
		t.Run(tc.desc, func(t *testing.T) {
			r, err := newTelemetryAPIReceiver(
<<<<<<< HEAD
				&Config{
					MetricsBuilderConfig: metadata.DefaultMetricsBuilderConfig(),
				},
				receivertest.NewNopSettings(),
=======
				&Config{},
				receivertest.NewNopSettings(Type),
>>>>>>> 3e853361
			)
			require.NoError(t, err)
			metrics, err := r.createMetrics(tc.slice)
			if tc.expectError {
				require.Error(t, err)
			} else {
				now := pcommon.NewTimestampFromTime(time.Now().UTC())
				expectedMB := metadata.NewMetricsBuilder(metadata.DefaultMetricsBuilderConfig(), receivertest.NewNopSettings())
				for k, v := range tc.expectedMetrics {
					switch k {
					case "faas.coldstarts":
						for _ = range v {
							expectedMB.RecordFaasColdstartsDataPoint(now, 1)
						}
					case "faas.errors":
						for _ = range v {
							expectedMB.RecordFaasErrorsDataPoint(now, 1)
						}
					case "faas.invocations":
						for _ = range v {
							expectedMB.RecordFaasInvocationsDataPoint(now, 1)
						}
					case "faas.timeouts":
						for _ = range v {
							expectedMB.RecordFaasTimeoutsDataPoint(now, 1)
						}
					default:

					}
				}
				expectedMB.EmitForResource(metadata.WithResource(r.resource))
				expectedMetrics := expectedMB.Emit()
				require.NoError(t, pmetrictest.CompareMetrics(expectedMetrics, metrics, pmetrictest.IgnoreResourceMetricsOrder(), pmetrictest.IgnoreMetricDataPointsOrder(), pmetrictest.IgnoreStartTimestamp(), pmetrictest.IgnoreTimestamp()))
			}
		})
	}
}

func TestCreateLogs(t *testing.T) {
	t.Parallel()

	testCases := []struct {
		desc                      string
		slice                     []event
		expectedLogRecords        int
		expectedType              string
		expectedTimestamp         string
		expectedBody              string
		expectedSeverityText      string
		expectedContainsRequestId bool
		expectedRequestId         string
		expectedSeverityNumber    plog.SeverityNumber
		expectError               bool
	}{
		{
			desc:               "no slice",
			expectedLogRecords: 0,
			expectError:        false,
		},
		{
			desc: "Invalid Timestamp",
			slice: []event{
				{
					Time:   "invalid",
					Type:   "function",
					Record: "[INFO] Hello world, I am an extension!",
				},
			},
			expectError: true,
		},
		{
			desc: "function text",
			slice: []event{
				{
					Time:   "2022-10-12T00:03:50.000Z",
					Type:   "function",
					Record: "[INFO] Hello world, I am an extension!",
				},
			},
			expectedLogRecords:        1,
			expectedType:              "function",
			expectedTimestamp:         "2022-10-12T00:03:50.000Z",
			expectedBody:              "[INFO] Hello world, I am an extension!",
			expectedContainsRequestId: false,
			expectedSeverityText:      "",
			expectedSeverityNumber:    plog.SeverityNumberUnspecified,
			expectError:               false,
		},
		{
			desc: "function json",
			slice: []event{
				{
					Time: "2022-10-12T00:03:50.000Z",
					Type: "function",
					Record: map[string]any{
						"timestamp": "2022-10-12T00:03:50.000Z",
						"level":     "INFO",
						"requestId": "79b4f56e-95b1-4643-9700-2807f4e68189",
						"message":   "Hello world, I am a function!",
					},
				},
			},
			expectedLogRecords:        1,
			expectedType:              "function",
			expectedTimestamp:         "2022-10-12T00:03:50.000Z",
			expectedBody:              "Hello world, I am a function!",
			expectedContainsRequestId: true,
			expectedRequestId:         "79b4f56e-95b1-4643-9700-2807f4e68189",
			expectedSeverityText:      "Info",
			expectedSeverityNumber:    plog.SeverityNumberInfo,
			expectError:               false,
		},
		{
			desc: "extension text",
			slice: []event{
				{
					Time:   "2022-10-12T00:03:50.000Z",
					Type:   "extension",
					Record: "[INFO] Hello world, I am an extension!",
				},
			},
			expectedLogRecords:        1,
			expectedType:              "extension",
			expectedTimestamp:         "2022-10-12T00:03:50.000Z",
			expectedBody:              "[INFO] Hello world, I am an extension!",
			expectedContainsRequestId: false,
			expectedSeverityText:      "",
			expectedSeverityNumber:    plog.SeverityNumberUnspecified,
			expectError:               false,
		},
		{
			desc: "extension json",
			slice: []event{
				{
					Time: "2022-10-12T00:03:50.000Z",
					Type: "extension",
					Record: map[string]any{
						"timestamp": "2022-10-12T00:03:50.000Z",
						"level":     "INFO",
						"requestId": "79b4f56e-95b1-4643-9700-2807f4e68689",
						"message":   "Hello world, I am an extension!",
					},
				},
			},
			expectedLogRecords:        1,
			expectedType:              "extension",
			expectedTimestamp:         "2022-10-12T00:03:50.000Z",
			expectedBody:              "Hello world, I am an extension!",
			expectedContainsRequestId: true,
			expectedRequestId:         "79b4f56e-95b1-4643-9700-2807f4e68689",
			expectedSeverityText:      "Info",
			expectedSeverityNumber:    plog.SeverityNumberInfo,
			expectError:               false,
		},
		{
			desc: "extension json anything",
			slice: []event{
				{
					Time: "2022-10-12T00:03:50.000Z",
					Type: "extension",
					Record: map[string]any{
						"timestamp": "2022-10-12T00:03:50.000Z",
						"level":     "anything",
						"requestId": "79b4f56e-95b1-4643-9700-2807f4e68689",
						"message":   "Hello world, I am an extension!",
					},
				},
			},
			expectedLogRecords:        1,
			expectedType:              "extension",
			expectedTimestamp:         "2022-10-12T00:03:50.000Z",
			expectedBody:              "Hello world, I am an extension!",
			expectedContainsRequestId: true,
			expectedRequestId:         "79b4f56e-95b1-4643-9700-2807f4e68689",
			expectedSeverityText:      "Unspecified",
			expectedSeverityNumber:    plog.SeverityNumberUnspecified,
			expectError:               false,
		},
		{
			desc: "platform.initStart anything",
			slice: []event{
				{
					Time:   "2022-10-12T00:03:50.000Z",
					Type:   "platform.initStart",
					Record: map[string]any{},
				},
			},
			expectedLogRecords: 0,
			expectError:        false,
		},
		{
			desc: "platform.initRuntimeDone anything",
			slice: []event{
				{
					Time:   "2022-10-12T00:03:50.000Z",
					Type:   "platform.initRuntimeDone",
					Record: map[string]any{},
				},
			},
			expectedLogRecords: 0,
			expectError:        false,
		},
		{
			desc: "platform.initReport anything",
			slice: []event{
				{
					Time:   "2022-10-12T00:03:50.000Z",
					Type:   "platform.initReport",
					Record: map[string]any{},
				},
			},
			expectedLogRecords: 0,
			expectError:        false,
		},
		{
			desc: "platform.start anything",
			slice: []event{
				{
					Time:   "2022-10-12T00:03:50.000Z",
					Type:   "platform.start",
					Record: map[string]any{},
				},
			},
			expectedLogRecords: 0,
			expectError:        false,
		},
		{
			desc: "platform.runtimeDone anything",
			slice: []event{
				{
					Time:   "2022-10-12T00:03:50.000Z",
					Type:   "platform.runtimeDone",
					Record: map[string]any{},
				},
			},
			expectedLogRecords: 0,
			expectError:        false,
		},
		{
			desc: "platform.report anything",
			slice: []event{
				{
					Time:   "2022-10-12T00:03:50.000Z",
					Type:   "platform.report",
					Record: map[string]any{},
				},
			},
			expectedLogRecords: 0,
			expectError:        false,
		},
		{
			desc: "platform.restoreStart anything",
			slice: []event{
				{
					Time:   "2022-10-12T00:03:50.000Z",
					Type:   "platform.restoreStart",
					Record: map[string]any{},
				},
			},
			expectedLogRecords: 0,
			expectError:        false,
		},
		{
			desc: "platform.restoreRuntimeDone anything",
			slice: []event{
				{
					Time:   "2022-10-12T00:03:50.000Z",
					Type:   "platform.restoreRuntimeDone",
					Record: map[string]any{},
				},
			},
			expectedLogRecords: 0,
			expectError:        false,
		},
		{
			desc: "platform.restoreReport anything",
			slice: []event{
				{
					Time:   "2022-10-12T00:03:50.000Z",
					Type:   "platform.restoreStart",
					Record: map[string]any{},
				},
			},
			expectedLogRecords: 0,
			expectError:        false,
		},
		{
			desc: "platform.telemetrySubscription anything",
			slice: []event{
				{
					Time:   "2022-10-12T00:03:50.000Z",
					Type:   "platform.telemetrySubscription",
					Record: map[string]any{},
				},
			},
			expectedLogRecords: 0,
			expectError:        false,
		},
		{
			desc: "platform.logsDropped anything",
			slice: []event{
				{
					Time:   "2022-10-12T00:03:50.000Z",
					Type:   "platform.logsDropped",
					Record: map[string]any{},
				},
			},
			expectedLogRecords: 0,
			expectError:        false,
		},
	}
	for _, tc := range testCases {
		t.Run(tc.desc, func(t *testing.T) {
			r, err := newTelemetryAPIReceiver(
				&Config{},
				receivertest.NewNopSettings(Type),
			)
			require.NoError(t, err)
			log, err := r.createLogs(tc.slice)
			if tc.expectError {
				require.Error(t, err)
			} else {
				require.Equal(t, 1, log.ResourceLogs().Len())
				resourceLog := log.ResourceLogs().At(0)
				require.Equal(t, 1, resourceLog.ScopeLogs().Len())
				scopeLog := resourceLog.ScopeLogs().At(0)
				require.Equal(t, scopeName, scopeLog.Scope().Name())
				require.Equal(t, tc.expectedLogRecords, scopeLog.LogRecords().Len())
				if scopeLog.LogRecords().Len() > 0 {
					logRecord := scopeLog.LogRecords().At(0)
					attr, ok := logRecord.Attributes().Get("type")
					require.True(t, ok)
					require.Equal(t, tc.expectedType, attr.Str())
					expectedTime, err := time.Parse(time.RFC3339, tc.expectedTimestamp)
					require.NoError(t, err)
					require.Equal(t, pcommon.NewTimestampFromTime(expectedTime), logRecord.Timestamp())
					requestId, ok := logRecord.Attributes().Get(semconv.AttributeFaaSInvocationID)
					require.Equal(t, tc.expectedContainsRequestId, ok)
					if ok {
						require.Equal(t, tc.expectedRequestId, requestId.Str())
					}
					require.Equal(t, tc.expectedSeverityText, logRecord.SeverityText())
					require.Equal(t, tc.expectedSeverityNumber, logRecord.SeverityNumber())
					require.Equal(t, tc.expectedBody, logRecord.Body().Str())
				}
			}
		})
	}
}

func TestSeverityTextToNumber(t *testing.T) {
	t.Parallel()

	goldenMapping := map[string]plog.SeverityNumber{
		"TRACE":    plog.SeverityNumberTrace,
		"TRACE2":   plog.SeverityNumberTrace2,
		"TRACE3":   plog.SeverityNumberTrace3,
		"TRACE4":   plog.SeverityNumberTrace4,
		"DEBUG":    plog.SeverityNumberDebug,
		"DEBUG2":   plog.SeverityNumberDebug2,
		"DEBUG3":   plog.SeverityNumberDebug3,
		"DEBUG4":   plog.SeverityNumberDebug4,
		"INFO":     plog.SeverityNumberInfo,
		"INFO2":    plog.SeverityNumberInfo2,
		"INFO3":    plog.SeverityNumberInfo3,
		"INFO4":    plog.SeverityNumberInfo4,
		"WARN":     plog.SeverityNumberWarn,
		"WARN2":    plog.SeverityNumberWarn2,
		"WARN3":    plog.SeverityNumberWarn3,
		"WARN4":    plog.SeverityNumberWarn4,
		"ERROR":    plog.SeverityNumberError,
		"ERROR2":   plog.SeverityNumberError2,
		"ERROR3":   plog.SeverityNumberError3,
		"ERROR4":   plog.SeverityNumberError4,
		"FATAL":    plog.SeverityNumberFatal,
		"FATAL2":   plog.SeverityNumberFatal2,
		"FATAL3":   plog.SeverityNumberFatal3,
		"FATAL4":   plog.SeverityNumberFatal4,
		"CRITICAL": plog.SeverityNumberFatal,
		"ALL":      plog.SeverityNumberTrace,
		"WARNING":  plog.SeverityNumberWarn,
	}
	for level, number := range goldenMapping {
		require.Equal(t, number, severityTextToNumber(level))
	}

	others := []string{"", "UNKNOWN", "other", "anything"}
	for _, level := range others {
		require.Equal(t, plog.SeverityNumberUnspecified, severityTextToNumber(level))
	}
}<|MERGE_RESOLUTION|>--- conflicted
+++ resolved
@@ -338,15 +338,10 @@
 	for _, tc := range testCases {
 		t.Run(tc.desc, func(t *testing.T) {
 			r, err := newTelemetryAPIReceiver(
-<<<<<<< HEAD
 				&Config{
 					MetricsBuilderConfig: metadata.DefaultMetricsBuilderConfig(),
 				},
-				receivertest.NewNopSettings(),
-=======
-				&Config{},
 				receivertest.NewNopSettings(Type),
->>>>>>> 3e853361
 			)
 			require.NoError(t, err)
 			metrics, err := r.createMetrics(tc.slice)
