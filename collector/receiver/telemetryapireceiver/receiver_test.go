// Copyright The OpenTelemetry Authors
//
// Licensed under the Apache License, Version 2.0 (the "License");
// you may not use this file except in compliance with the License.
// You may obtain a copy of the License at
//
//      http://www.apache.org/licenses/LICENSE-2.0
//
// Unless required by applicable law or agreed to in writing, software
// distributed under the License is distributed on an "AS IS" BASIS,
// WITHOUT WARRANTIES OR CONDITIONS OF ANY KIND, either express or implied.
// See the License for the specific language governing permissions and
// limitations under the License.

package telemetryapireceiver // import "github.com/open-telemetry/opentelemetry-lambda/collector/receiver/telemetryapireceiver"

import (
	"context"
	"net/http/httptest"
	"strings"
	"testing"
	"time"

	"github.com/stretchr/testify/require"
	"go.opentelemetry.io/collector/consumer"
	"go.opentelemetry.io/collector/pdata/pcommon"
	"go.opentelemetry.io/collector/pdata/plog"
	"go.opentelemetry.io/collector/pdata/ptrace"
	"go.opentelemetry.io/collector/receiver/receivertest"
	semconv "go.opentelemetry.io/collector/semconv/v1.25.0"
)

func TestListenOnAddress(t *testing.T) {
	testCases := []struct {
		desc     string
		testFunc func(*testing.T)
	}{
		{
			desc: "listen on address without AWS_SAM_LOCAL env variable",
			testFunc: func(t *testing.T) {
				addr := listenOnAddress(4325)
				require.EqualValues(t, "sandbox.localdomain:4325", addr)
			},
		},
		{
			desc: "listen on address with AWS_SAM_LOCAL env variable",
			testFunc: func(t *testing.T) {
				t.Setenv("AWS_SAM_LOCAL", "true")
				addr := listenOnAddress(4325)
				require.EqualValues(t, ":4325", addr)
			},
		},
	}
	for _, tc := range testCases {
		t.Run(tc.desc, tc.testFunc)
	}
}

type mockConsumer struct {
	consumed int
}

func (c *mockConsumer) ConsumeTraces(ctx context.Context, td ptrace.Traces) error {
	c.consumed += td.SpanCount()
	return nil
}

func (c *mockConsumer) ConsumeLogs(ctx context.Context, td plog.Logs) error {
	return nil
}

func (c *mockConsumer) Capabilities() consumer.Capabilities {
	return consumer.Capabilities{MutatesData: true}
}

func TestHandler(t *testing.T) {
	t.Parallel()

	testCases := []struct {
		desc          string
		body          string
		expectedSpans int
	}{
		{
			desc: "empty body",
			body: `{}`,
		},
		{
			desc: "invalid json",
			body: `invalid json`,
		},
		{
			desc: "valid event",
			body: `[{"time":"", "type":"", "record": {}}]`,
		},
		{
			desc: "valid event",
			body: `[{"time":"", "type":"platform.initStart", "record": {}}]`,
		},
		{
			desc: "valid start/end events",
			body: `[
				{"time":"2006-01-02T15:04:04.000Z", "type":"platform.initStart", "record": {}},
				{"time":"2006-01-02T15:04:05.000Z", "type":"platform.initRuntimeDone", "record": {}}
			]`,
			expectedSpans: 1,
		},
	}
	for _, tc := range testCases {
		t.Run(tc.desc, func(t *testing.T) {
			consumer := mockConsumer{}
			r := newTelemetryAPIReceiver(
				&Config{},
<<<<<<< HEAD
				receivertest.NewNopCreateSettings(),
=======
				&consumer,
				receivertest.NewNopSettings(),
>>>>>>> b284186c
			)
			r.registerTracesConsumer(&consumer)
			req := httptest.NewRequest("POST",
				"http://localhost:53612/someevent", strings.NewReader(tc.body))
			rec := httptest.NewRecorder()
			r.httpHandler(rec, req)
			require.Equal(t, tc.expectedSpans, consumer.consumed)
		})
	}
}

func TestCreatePlatformInitSpan(t *testing.T) {
	testCases := []struct {
		desc        string
		start       string
		end         string
		expected    int
		expectError bool
	}{
		{
			desc:        "no start/end times",
			expectError: true,
		},
		{
			desc:        "no end time",
			start:       "2006-01-02T15:04:05.000Z",
			expectError: true,
		},
		{
			desc:        "no start times",
			end:         "2006-01-02T15:04:05.000Z",
			expectError: true,
		},
		{
			desc:        "valid times",
			start:       "2006-01-02T15:04:04.000Z",
			end:         "2006-01-02T15:04:05.000Z",
			expected:    1,
			expectError: false,
		},
	}
	for _, tc := range testCases {
		t.Run(tc.desc, func(t *testing.T) {
			r := newTelemetryAPIReceiver(
				&Config{},
<<<<<<< HEAD
				receivertest.NewNopCreateSettings(),
=======
				nil,
				receivertest.NewNopSettings(),
>>>>>>> b284186c
			)
			td, err := r.createPlatformInitSpan(tc.start, tc.end)
			if tc.expectError {
				require.Error(t, err)
			} else {
				require.Equal(t, tc.expected, td.SpanCount())
			}
		})
	}
}

func TestCreateLogs(t *testing.T) {
	t.Parallel()

	testCases := []struct {
		desc                      string
		slice                     []event
		expectedLogRecords        int
		expectedType              string
		expectedTimestamp         string
		expectedBody              string
		expectedSeverityText      string
		expectedContainsRequestId bool
		expectedRequestId         string
		expectedSeverityNumber    plog.SeverityNumber
		expectError               bool
	}{
		{
			desc:               "no slice",
			expectedLogRecords: 0,
			expectError:        false,
		},
		{
			desc: "Invalid Timestamp",
			slice: []event{
				{
					Time:   "invalid",
					Type:   "function",
					Record: "[INFO] Hello world, I am an extension!",
				},
			},
			expectError: true,
		},
		{
			desc: "function text",
			slice: []event{
				{
					Time:   "2022-10-12T00:03:50.000Z",
					Type:   "function",
					Record: "[INFO] Hello world, I am an extension!",
				},
			},
			expectedLogRecords:        1,
			expectedType:              "function",
			expectedTimestamp:         "2022-10-12T00:03:50.000Z",
			expectedBody:              "[INFO] Hello world, I am an extension!",
			expectedContainsRequestId: false,
			expectedSeverityText:      "",
			expectedSeverityNumber:    plog.SeverityNumberUnspecified,
			expectError:               false,
		},
		{
			desc: "function json",
			slice: []event{
				{
					Time: "2022-10-12T00:03:50.000Z",
					Type: "function",
					Record: map[string]any{
						"timestamp": "2022-10-12T00:03:50.000Z",
						"level":     "INFO",
						"requestId": "79b4f56e-95b1-4643-9700-2807f4e68189",
						"message":   "Hello world, I am a function!",
					},
				},
			},
			expectedLogRecords:        1,
			expectedType:              "function",
			expectedTimestamp:         "2022-10-12T00:03:50.000Z",
			expectedBody:              "Hello world, I am a function!",
			expectedContainsRequestId: true,
			expectedRequestId:         "79b4f56e-95b1-4643-9700-2807f4e68189",
			expectedSeverityText:      "Info",
			expectedSeverityNumber:    plog.SeverityNumberInfo,
			expectError:               false,
		},
		{
			desc: "extension text",
			slice: []event{
				{
					Time:   "2022-10-12T00:03:50.000Z",
					Type:   "extension",
					Record: "[INFO] Hello world, I am an extension!",
				},
			},
			expectedLogRecords:        1,
			expectedType:              "extension",
			expectedTimestamp:         "2022-10-12T00:03:50.000Z",
			expectedBody:              "[INFO] Hello world, I am an extension!",
			expectedContainsRequestId: false,
			expectedSeverityText:      "",
			expectedSeverityNumber:    plog.SeverityNumberUnspecified,
			expectError:               false,
		},
		{
			desc: "extension json",
			slice: []event{
				{
					Time: "2022-10-12T00:03:50.000Z",
					Type: "extension",
					Record: map[string]any{
						"timestamp": "2022-10-12T00:03:50.000Z",
						"level":     "INFO",
						"requestId": "79b4f56e-95b1-4643-9700-2807f4e68689",
						"message":   "Hello world, I am an extension!",
					},
				},
			},
			expectedLogRecords:        1,
			expectedType:              "extension",
			expectedTimestamp:         "2022-10-12T00:03:50.000Z",
			expectedBody:              "Hello world, I am an extension!",
			expectedContainsRequestId: true,
			expectedRequestId:         "79b4f56e-95b1-4643-9700-2807f4e68689",
			expectedSeverityText:      "Info",
			expectedSeverityNumber:    plog.SeverityNumberInfo,
			expectError:               false,
		},
		{
			desc: "extension json anything",
			slice: []event{
				{
					Time: "2022-10-12T00:03:50.000Z",
					Type: "extension",
					Record: map[string]any{
						"timestamp": "2022-10-12T00:03:50.000Z",
						"level":     "anything",
						"requestId": "79b4f56e-95b1-4643-9700-2807f4e68689",
						"message":   "Hello world, I am an extension!",
					},
				},
			},
			expectedLogRecords:        1,
			expectedType:              "extension",
			expectedTimestamp:         "2022-10-12T00:03:50.000Z",
			expectedBody:              "Hello world, I am an extension!",
			expectedContainsRequestId: true,
			expectedRequestId:         "79b4f56e-95b1-4643-9700-2807f4e68689",
			expectedSeverityText:      "Unspecified",
			expectedSeverityNumber:    plog.SeverityNumberUnspecified,
			expectError:               false,
		},
	}
	for _, tc := range testCases {
		t.Run(tc.desc, func(t *testing.T) {
			r := newTelemetryAPIReceiver(
				&Config{},
				receivertest.NewNopCreateSettings(),
			)
			log, err := r.createLogs(tc.slice)
			if tc.expectError {
				require.Error(t, err)
			} else {
				require.Equal(t, 1, log.ResourceLogs().Len())
				resourceLog := log.ResourceLogs().At(0)
				require.Equal(t, 1, resourceLog.ScopeLogs().Len())
				scopeLog := resourceLog.ScopeLogs().At(0)
				require.Equal(t, scopeName, scopeLog.Scope().Name())
				require.Equal(t, tc.expectedLogRecords, scopeLog.LogRecords().Len())
				if scopeLog.LogRecords().Len() > 0 {
					logRecord := scopeLog.LogRecords().At(0)
					attr, ok := logRecord.Attributes().Get("type")
					require.True(t, ok)
					require.Equal(t, tc.expectedType, attr.Str())
					expectedTime, err := time.Parse(timeFormatLayout, tc.expectedTimestamp)
					require.NoError(t, err)
					require.Equal(t, pcommon.NewTimestampFromTime(expectedTime), logRecord.Timestamp())
					requestId, ok := logRecord.Attributes().Get(semconv.AttributeFaaSInvocationID)
					require.Equal(t, tc.expectedContainsRequestId, ok)
					if ok {
						require.Equal(t, tc.expectedRequestId, requestId.Str())
					}
					require.Equal(t, tc.expectedSeverityText, logRecord.SeverityText())
					require.Equal(t, tc.expectedSeverityNumber, logRecord.SeverityNumber())
					require.Equal(t, tc.expectedBody, logRecord.Body().Str())
				}
			}
		})
	}
}

func TestSeverityTextToNumber(t *testing.T) {
	t.Parallel()

	testCases := []struct {
		level  string
		number plog.SeverityNumber
	}{
		{
			level:  "TRACE",
			number: plog.SeverityNumberTrace,
		},
		{
			level:  "TRACE2",
			number: plog.SeverityNumberTrace2,
		},
		{
			level:  "TRACE3",
			number: plog.SeverityNumberTrace3,
		},
		{
			level:  "TRACE4",
			number: plog.SeverityNumberTrace4,
		},
		{
			level:  "DEBUG2",
			number: plog.SeverityNumberDebug2,
		},
		{
			level:  "DEBUG3",
			number: plog.SeverityNumberDebug3,
		},
		{
			level:  "DEBUG4",
			number: plog.SeverityNumberDebug4,
		},
		{
			level:  "INFO",
			number: plog.SeverityNumberInfo,
		},
		{
			level:  "INFO2",
			number: plog.SeverityNumberInfo2,
		},
		{
			level:  "INFO3",
			number: plog.SeverityNumberInfo3,
		},
		{
			level:  "INFO4",
			number: plog.SeverityNumberInfo4,
		},
		{
			level:  "WARN",
			number: plog.SeverityNumberWarn,
		},
		{
			level:  "WARN2",
			number: plog.SeverityNumberWarn2,
		},
		{
			level:  "WARN3",
			number: plog.SeverityNumberWarn3,
		},
		{
			level:  "WARN4",
			number: plog.SeverityNumberWarn4,
		},
		{
			level:  "ERROR",
			number: plog.SeverityNumberError,
		},
		{
			level:  "ERROR2",
			number: plog.SeverityNumberError2,
		},
		{
			level:  "ERROR3",
			number: plog.SeverityNumberError3,
		},
		{
			level:  "ERROR4",
			number: plog.SeverityNumberError4,
		},
		{
			level:  "FATAL",
			number: plog.SeverityNumberFatal,
		},
		{
			level:  "FATAL2",
			number: plog.SeverityNumberFatal2,
		},
		{
			level:  "FATAL3",
			number: plog.SeverityNumberFatal3,
		},
		{
			level:  "FATAL4",
			number: plog.SeverityNumberFatal4,
		},
		{
			level:  "CRITICAL",
			number: plog.SeverityNumberFatal,
		},
		{
			level:  "ALL",
			number: plog.SeverityNumberTrace,
		},
		{
			level:  "UNKNOWN",
			number: plog.SeverityNumberUnspecified,
		},
	}
	for _, tc := range testCases {
		require.Equal(t, tc.number, severityTextToNumber(tc.level))

	}
}<|MERGE_RESOLUTION|>--- conflicted
+++ resolved
@@ -111,12 +111,7 @@
 			consumer := mockConsumer{}
 			r := newTelemetryAPIReceiver(
 				&Config{},
-<<<<<<< HEAD
-				receivertest.NewNopCreateSettings(),
-=======
-				&consumer,
 				receivertest.NewNopSettings(),
->>>>>>> b284186c
 			)
 			r.registerTracesConsumer(&consumer)
 			req := httptest.NewRequest("POST",
@@ -162,12 +157,7 @@
 		t.Run(tc.desc, func(t *testing.T) {
 			r := newTelemetryAPIReceiver(
 				&Config{},
-<<<<<<< HEAD
-				receivertest.NewNopCreateSettings(),
-=======
-				nil,
 				receivertest.NewNopSettings(),
->>>>>>> b284186c
 			)
 			td, err := r.createPlatformInitSpan(tc.start, tc.end)
 			if tc.expectError {
