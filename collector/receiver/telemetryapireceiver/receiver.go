--- conflicted
+++ resolved
@@ -305,14 +305,8 @@
 
 func newTelemetryAPIReceiver(
 	cfg *Config,
-<<<<<<< HEAD
-	set receiver.CreateSettings,
-) *telemetryAPIReceiver {
-=======
-	next consumer.Traces,
 	set receiver.Settings,
 ) (*telemetryAPIReceiver, error) {
->>>>>>> b284186c
 	envResourceMap := map[string]string{
 		"AWS_LAMBDA_FUNCTION_MEMORY_SIZE": semconv.AttributeFaaSMaxMemory,
 		"AWS_LAMBDA_FUNCTION_VERSION":     semconv.AttributeFaaSVersion,
