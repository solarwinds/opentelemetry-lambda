// Copyright The OpenTelemetry Authors
//
// Licensed under the Apache License, Version 2.0 (the "License");
// you may not use this file except in compliance with the License.
// You may obtain a copy of the License at
//
//      http://www.apache.org/licenses/LICENSE-2.0
//
// Unless required by applicable law or agreed to in writing, software
// distributed under the License is distributed on an "AS IS" BASIS,
// WITHOUT WARRANTIES OR CONDITIONS OF ANY KIND, either express or implied.
// See the License for the specific language governing permissions and
// limitations under the License.

package telemetryapireceiver // import "github.com/open-telemetry/opentelemetry-lambda/collector/receiver/telemetryapireceiver"

import (
<<<<<<< HEAD
	"fmt"
=======
	"go.opentelemetry.io/collector/component"
	"go.opentelemetry.io/collector/confmap/confmaptest"
	"go.opentelemetry.io/collector/confmap/xconfmap"
>>>>>>> c32bbd9f
	"path/filepath"
	"testing"

	"github.com/open-telemetry/opentelemetry-lambda/collector/receiver/telemetryapireceiver/internal/metadata"
	"github.com/stretchr/testify/require"
	"go.opentelemetry.io/collector/component"
	"go.opentelemetry.io/collector/confmap/confmaptest"
	"go.opentelemetry.io/collector/confmap/xconfmap"
)

func TestLoadConfig(t *testing.T) {
	t.Parallel()

	// Helper function to create expected Config
	createExpectedConfig := func(types []string) *Config {
		return &Config{
<<<<<<< HEAD
			extensionID: "extensionID",
			Port:        12345,
			Types:       types,
=======
			extensionID:          "extensionID",
			Port:                 12345,
			Types:                types,
			MetricsBuilderConfig: metadata.DefaultMetricsBuilderConfig(),
>>>>>>> c32bbd9f
		}
	}

	tests := []struct {
		name     string
		id       component.ID
		expected component.Config
	}{
		{
			name:     "default",
			id:       component.NewID(component.MustNewType("telemetryapi")),
			expected: NewFactory("extensionID").CreateDefaultConfig(),
		},
		{
			name:     "all types",
			id:       component.NewIDWithName(component.MustNewType("telemetryapi"), "1"),
			expected: createExpectedConfig([]string{platform, function, extension}),
		},
		{
			name:     "platform only",
			id:       component.NewIDWithName(component.MustNewType("telemetryapi"), "2"),
			expected: createExpectedConfig([]string{platform}),
		},
		{
			name:     "function only",
			id:       component.NewIDWithName(component.MustNewType("telemetryapi"), "3"),
			expected: createExpectedConfig([]string{function}),
		},
		{
			name:     "extension only",
			id:       component.NewIDWithName(component.MustNewType("telemetryapi"), "4"),
			expected: createExpectedConfig([]string{extension}),
		},
		{
			name:     "platform and function",
			id:       component.NewIDWithName(component.MustNewType("telemetryapi"), "5"),
			expected: createExpectedConfig([]string{platform, function}),
		},
		{
			name:     "platform and extension",
			id:       component.NewIDWithName(component.MustNewType("telemetryapi"), "6"),
			expected: createExpectedConfig([]string{platform, extension}),
		},
		{
			name:     "function and extension",
			id:       component.NewIDWithName(component.MustNewType("telemetryapi"), "7"),
			expected: createExpectedConfig([]string{function, extension}),
		},
		{
			name:     "empty types",
			id:       component.NewIDWithName(component.MustNewType("telemetryapi"), "8"),
			expected: createExpectedConfig([]string{}),
		},
		{
			name:     "function and extension (alternative syntax)",
			id:       component.NewIDWithName(component.MustNewType("telemetryapi"), "9"),
			expected: createExpectedConfig([]string{function, extension}),
		},
		{
			name:     "function and extension (another syntax)",
			id:       component.NewIDWithName(component.MustNewType("telemetryapi"), "10"),
			expected: createExpectedConfig([]string{function, extension}),
		},
	}

	for _, tt := range tests {
		t.Run(tt.name, func(t *testing.T) {
			cm, err := confmaptest.LoadConf(filepath.Join("testdata", "config.yaml"))
			require.NoError(t, err)

			factory := NewFactory("extensionID")
			cfg := factory.CreateDefaultConfig()

			sub, err := cm.Sub(tt.id.String())
			require.NoError(t, err)
			require.NoError(t, sub.Unmarshal(cfg))
			require.NoError(t, xconfmap.Validate(cfg))

			require.Equal(t, tt.expected, cfg)
		})
	}
}

func TestValidate(t *testing.T) {
	testCases := []struct {
		desc        string
		cfg         *Config
		expectedErr error
	}{
		{
			desc:        "valid config",
			cfg:         &Config{},
			expectedErr: nil,
		},
		{
			desc: "invalid config",
			cfg: &Config{
				Types: []string{"invalid"},
			},
			expectedErr: fmt.Errorf("unknown extension type: invalid"),
		},
	}

	for _, tc := range testCases {
		t.Run(tc.desc, func(t *testing.T) {
			actualErr := tc.cfg.Validate()
			if tc.expectedErr != nil {
				require.EqualError(t, actualErr, tc.expectedErr.Error())
			} else {
				require.NoError(t, actualErr)
			}

		})
	}
}<|MERGE_RESOLUTION|>--- conflicted
+++ resolved
@@ -15,13 +15,7 @@
 package telemetryapireceiver // import "github.com/open-telemetry/opentelemetry-lambda/collector/receiver/telemetryapireceiver"
 
 import (
-<<<<<<< HEAD
 	"fmt"
-=======
-	"go.opentelemetry.io/collector/component"
-	"go.opentelemetry.io/collector/confmap/confmaptest"
-	"go.opentelemetry.io/collector/confmap/xconfmap"
->>>>>>> c32bbd9f
 	"path/filepath"
 	"testing"
 
@@ -38,16 +32,10 @@
 	// Helper function to create expected Config
 	createExpectedConfig := func(types []string) *Config {
 		return &Config{
-<<<<<<< HEAD
-			extensionID: "extensionID",
-			Port:        12345,
-			Types:       types,
-=======
 			extensionID:          "extensionID",
 			Port:                 12345,
 			Types:                types,
 			MetricsBuilderConfig: metadata.DefaultMetricsBuilderConfig(),
->>>>>>> c32bbd9f
 		}
 	}
 
