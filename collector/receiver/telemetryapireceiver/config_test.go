--- conflicted
+++ resolved
@@ -21,7 +21,6 @@
 	"github.com/stretchr/testify/require"
 )
 
-<<<<<<< HEAD
 func TestLoadConfig(t *testing.T) {
 	t.Parallel()
 
@@ -115,8 +114,6 @@
 	}
 }
 
-=======
->>>>>>> 3e853361
 func TestValidate(t *testing.T) {
 	testCases := []struct {
 		desc        string
