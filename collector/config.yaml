extensions:
  solarwindsapmsettings:
    endpoint: "apm.collector.${SW_APM_DATA_CENTER}.cloud.solarwinds.com:443"
    key: "${SW_APM_API_TOKEN}:${OTEL_SERVICE_NAME}"

receivers:
  otlp:
    protocols:
      grpc:
        endpoint: "localhost:4317"
      http:
        endpoint: "localhost:4318"
  telemetryapi:
    types: ${SW_APM_TELEMETRY_API_SUBSCRIPTION}

processors:
  batch:
    send_batch_size: 50
    timeout: 25ms
  resourcedetection:
    detectors: [env, system, lambda]
    timeout: 0.2s
    override: false
  resource:
    attributes:
      - key: sw.cloud.aws.resource.type
        value: "Lambda"
        action: upsert
      - key: sw.apm.otelcol.version
        value: "0.0.0-dev"
        action: upsert
      - key: sw.data.module
        value: "apm"
        action: upsert

exporters:
<<<<<<< HEAD
  debug:
    verbosity: detailed
=======
  logging:
    verbosity: detailed
  otlp:
    endpoint: "https://otel.collector.${SW_APM_DATA_CENTER}.cloud.solarwinds.com:443"
    headers:
      Authorization: "Bearer ${SW_APM_API_TOKEN}"
>>>>>>> 352052c9

service:
  extensions: [solarwindsapmsettings]
  pipelines:
    traces:
      receivers: [otlp]
<<<<<<< HEAD
      exporters: [debug]
    metrics:
      receivers: [otlp]
      exporters: [debug]
=======
      processors: [resource,resourcedetection,batch]
      exporters: [otlp,logging]
    metrics:
      receivers: [otlp,telemetryapi]
      processors: [resource,resourcedetection,batch]
      exporters: [otlp,logging]
    logs:
      receivers: [otlp,telemetryapi]
      processors: [resource,resourcedetection,batch]
      exporters: [otlp,logging]
>>>>>>> 352052c9
  telemetry:
    metrics:
      address: localhost:8888<|MERGE_RESOLUTION|>--- conflicted
+++ resolved
@@ -1,7 +1,7 @@
 extensions:
   solarwindsapmsettings:
-    endpoint: "apm.collector.${SW_APM_DATA_CENTER}.cloud.solarwinds.com:443"
-    key: "${SW_APM_API_TOKEN}:${OTEL_SERVICE_NAME}"
+    endpoint: "apm.collector.${env:SW_APM_DATA_CENTER}.cloud.solarwinds.com:443"
+    key: "${env:SW_APM_API_TOKEN}:${env:OTEL_SERVICE_NAME}"
 
 receivers:
   otlp:
@@ -11,7 +11,7 @@
       http:
         endpoint: "localhost:4318"
   telemetryapi:
-    types: ${SW_APM_TELEMETRY_API_SUBSCRIPTION}
+    types: ${env:SW_APM_TELEMETRY_API_SUBSCRIPTION}
 
 processors:
   batch:
@@ -34,40 +34,28 @@
         action: upsert
 
 exporters:
-<<<<<<< HEAD
   debug:
     verbosity: detailed
-=======
-  logging:
-    verbosity: detailed
   otlp:
-    endpoint: "https://otel.collector.${SW_APM_DATA_CENTER}.cloud.solarwinds.com:443"
+    endpoint: "https://otel.collector.${env:SW_APM_DATA_CENTER}.cloud.solarwinds.com:443"
     headers:
-      Authorization: "Bearer ${SW_APM_API_TOKEN}"
->>>>>>> 352052c9
+      Authorization: "Bearer ${env:SW_APM_API_TOKEN}"
 
 service:
   extensions: [solarwindsapmsettings]
   pipelines:
     traces:
       receivers: [otlp]
-<<<<<<< HEAD
-      exporters: [debug]
-    metrics:
-      receivers: [otlp]
-      exporters: [debug]
-=======
       processors: [resource,resourcedetection,batch]
-      exporters: [otlp,logging]
+      exporters: [otlp,debug]
     metrics:
       receivers: [otlp,telemetryapi]
       processors: [resource,resourcedetection,batch]
-      exporters: [otlp,logging]
+      exporters: [otlp,debug]
     logs:
       receivers: [otlp,telemetryapi]
       processors: [resource,resourcedetection,batch]
-      exporters: [otlp,logging]
->>>>>>> 352052c9
+      exporters: [otlp,debug]
   telemetry:
     metrics:
       address: localhost:8888