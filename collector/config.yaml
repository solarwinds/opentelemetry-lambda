extensions:
  solarwindsapmsettings:
    endpoint: "apm.collector.${env:SW_APM_DATA_CENTER:-na-01}.cloud.solarwinds.com:443"
    key: "${env:SW_APM_API_TOKEN}:${env:OTEL_SERVICE_NAME}"

receivers:
  otlp:
    protocols:
      grpc:
        endpoint: "localhost:4317"
      http:
        endpoint: "localhost:4318"
  telemetryapi:
    types: ${env:SW_APM_TELEMETRY_API_SUBSCRIPTION:-platform,function}

processors:
  batch:
    send_batch_size: 50
    timeout: 25ms
  resourcedetection:
    detectors: [env, system, lambda]
    timeout: 0.2s
    override: false
  resource:
    attributes:
      - key: sw.cloud.aws.resource.type
        value: "Lambda"
        action: upsert
      - key: sw.apm.otelcol.version
        value: "0.0.0-dev"
        action: upsert
      - key: sw.data.module
        value: "apm"
        action: upsert

exporters:
  debug:
    verbosity: detailed
<<<<<<< HEAD
=======
  otlp:
    endpoint: "https://otel.collector.${env:SW_APM_DATA_CENTER:-na-01}.cloud.solarwinds.com:443"
    headers:
      Authorization: "Bearer ${env:SW_APM_API_TOKEN}"
>>>>>>> c32bbd9f

service:
  extensions: [solarwindsapmsettings]
  pipelines:
    traces:
      receivers: [otlp]
<<<<<<< HEAD
      exporters: [debug]
    metrics:
      receivers: [otlp]
      exporters: [debug]
=======
      processors: [resource,resourcedetection,batch]
      exporters: [otlp,debug]
    metrics:
      receivers: [otlp,telemetryapi]
      processors: [resource,resourcedetection,batch]
      exporters: [otlp,debug]
    logs:
      receivers: [otlp,telemetryapi]
      processors: [resource,resourcedetection,batch]
      exporters: [otlp,debug]
>>>>>>> c32bbd9f
  telemetry:
    metrics:
      address: localhost:8888<|MERGE_RESOLUTION|>--- conflicted
+++ resolved
@@ -11,7 +11,7 @@
       http:
         endpoint: "localhost:4318"
   telemetryapi:
-    types: ${env:SW_APM_TELEMETRY_API_SUBSCRIPTION:-platform,function}
+    types: ${env:SW_APM_TELEMETRY_API_SUBSCRIPTION:-}
 
 processors:
   batch:
@@ -36,25 +36,16 @@
 exporters:
   debug:
     verbosity: detailed
-<<<<<<< HEAD
-=======
   otlp:
     endpoint: "https://otel.collector.${env:SW_APM_DATA_CENTER:-na-01}.cloud.solarwinds.com:443"
     headers:
       Authorization: "Bearer ${env:SW_APM_API_TOKEN}"
->>>>>>> c32bbd9f
 
 service:
   extensions: [solarwindsapmsettings]
   pipelines:
     traces:
       receivers: [otlp]
-<<<<<<< HEAD
-      exporters: [debug]
-    metrics:
-      receivers: [otlp]
-      exporters: [debug]
-=======
       processors: [resource,resourcedetection,batch]
       exporters: [otlp,debug]
     metrics:
@@ -65,7 +56,6 @@
       receivers: [otlp,telemetryapi]
       processors: [resource,resourcedetection,batch]
       exporters: [otlp,debug]
->>>>>>> c32bbd9f
   telemetry:
     metrics:
       address: localhost:8888