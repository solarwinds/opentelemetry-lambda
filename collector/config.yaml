extensions:
  solarwindsapmsettings:
    endpoint: "apm.collector.${SW_APM_DATA_CENTER}.cloud.solarwinds.com:443"
    key: "${SW_APM_API_TOKEN}:${OTEL_SERVICE_NAME}"

receivers:
  otlp:
    protocols:
      grpc:
        endpoint: "localhost:4317"
      http:
        endpoint: "localhost:4318"
  telemetryapi:
    types: ${SW_APM_TELEMETRY_API_SUBSCRIPTION}

processors:
  batch:
    send_batch_size: 50
    timeout: 25ms
  resourcedetection:
    detectors: [env, system, lambda]
    timeout: 0.2s
    override: false
  resource:
    attributes:
      - key: sw.cloud.aws.resource.type
        value: "Lambda"
        action: upsert
      - key: sw.apm.otelcol.version
        value: "0.0.0-dev"
        action: upsert
      - key: sw.data.module
        value: "apm"
        action: upsert

exporters:
<<<<<<< HEAD
  debug:
    verbosity: detailed
=======
  logging:
    verbosity: detailed
  otlp:
    endpoint: "https://otel.collector.${SW_APM_DATA_CENTER}.cloud.solarwinds.com:443"
    headers:
      Authorization: "Bearer ${SW_APM_API_TOKEN}"
>>>>>>> ab6bf824

service:
  extensions: [solarwindsapmsettings]
  pipelines:
    traces:
      receivers: [otlp]
<<<<<<< HEAD
      exporters: [debug]
    metrics:
      receivers: [otlp]
      exporters: [debug]
=======
      processors: [resource,resourcedetection,batch]
      exporters: [otlp,logging]
    metrics:
      receivers: [otlp,telemetryapi]
      processors: [resource,resourcedetection,batch]
      exporters: [otlp,logging]
    logs:
      receivers: [otlp,telemetryapi]
      processors: [resource,resourcedetection,batch]
      exporters: [otlp,logging]
>>>>>>> ab6bf824
  telemetry:
    metrics:
      address: localhost:8888<|MERGE_RESOLUTION|>--- conflicted
+++ resolved
@@ -34,40 +34,28 @@
         action: upsert
 
 exporters:
-<<<<<<< HEAD
   debug:
-    verbosity: detailed
-=======
-  logging:
     verbosity: detailed
   otlp:
     endpoint: "https://otel.collector.${SW_APM_DATA_CENTER}.cloud.solarwinds.com:443"
     headers:
       Authorization: "Bearer ${SW_APM_API_TOKEN}"
->>>>>>> ab6bf824
 
 service:
   extensions: [solarwindsapmsettings]
   pipelines:
     traces:
       receivers: [otlp]
-<<<<<<< HEAD
-      exporters: [debug]
-    metrics:
-      receivers: [otlp]
-      exporters: [debug]
-=======
       processors: [resource,resourcedetection,batch]
-      exporters: [otlp,logging]
+      exporters: [otlp,debug]
     metrics:
       receivers: [otlp,telemetryapi]
       processors: [resource,resourcedetection,batch]
-      exporters: [otlp,logging]
+      exporters: [otlp,debug]
     logs:
       receivers: [otlp,telemetryapi]
       processors: [resource,resourcedetection,batch]
-      exporters: [otlp,logging]
->>>>>>> ab6bf824
+      exporters: [otlp,debug]
   telemetry:
     metrics:
       address: localhost:8888