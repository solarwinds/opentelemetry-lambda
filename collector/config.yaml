--- conflicted
+++ resolved
@@ -23,13 +23,11 @@
       - key: sw.cloud.aws.resource.type
         value: "Lambda"
         action: upsert
-<<<<<<< HEAD
       - key: sw.apm.otelcol.version
         value: "0.0.9"
-=======
+        action: upsert
       - key: sw.data.module
         value: "apm"
->>>>>>> bf409747
         action: upsert
 
 exporters:
