extensions:
  solarwindsapmsettings:
    endpoint: "apm.collector.${SW_APM_DATA_CENTER}.cloud.solarwinds.com:443"
    key: "${SW_APM_API_TOKEN}:${OTEL_SERVICE_NAME}"

receivers:
  otlp:
    protocols:
      grpc:
        endpoint: "localhost:4317"
      http:
        endpoint: "localhost:4318"
  telemetryapi:
    types: ${SW_APM_TELEMETRY_API_SUBSCRIPTION}

processors:
  batch:
    send_batch_size: 50
    timeout: 25ms
  resourcedetection:
    detectors: [env, system, lambda]
    timeout: 0.2s
    override: false
  resource:
    attributes:
      - key: sw.cloud.aws.resource.type
        value: "Lambda"
        action: upsert
      - key: sw.apm.otelcol.version
        value: "0.0.0-dev"
        action: upsert
      - key: sw.data.module
        value: "apm"
        action: upsert

exporters:
  logging:
    verbosity: detailed
  otlp:
    endpoint: "https://otel.collector.${SW_APM_DATA_CENTER}.cloud.solarwinds.com:443"
    headers:
      Authorization: "Bearer ${SW_APM_API_TOKEN}"

service:
  extensions: [solarwindsapmsettings]
  pipelines:
    traces:
      receivers: [otlp]
      processors: [resource,resourcedetection,batch]
      exporters: [otlp,logging]
    metrics:
<<<<<<< HEAD
      receivers: [otlp,telemetryapi]
      processors: [resource,resourcedetection,decouple]
=======
      receivers: [otlp]
      processors: [resource,resourcedetection,batch]
>>>>>>> a45d5e75
      exporters: [otlp,logging]
    logs:
      receivers: [otlp,telemetryapi]
      processors: [resource,resourcedetection,batch]
      exporters: [otlp,logging]
  telemetry:
    metrics:
      address: localhost:8888<|MERGE_RESOLUTION|>--- conflicted
+++ resolved
@@ -49,13 +49,8 @@
       processors: [resource,resourcedetection,batch]
       exporters: [otlp,logging]
     metrics:
-<<<<<<< HEAD
       receivers: [otlp,telemetryapi]
-      processors: [resource,resourcedetection,decouple]
-=======
-      receivers: [otlp]
       processors: [resource,resourcedetection,batch]
->>>>>>> a45d5e75
       exporters: [otlp,logging]
     logs:
       receivers: [otlp,telemetryapi]
