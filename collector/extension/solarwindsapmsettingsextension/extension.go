--- conflicted
+++ resolved
@@ -22,9 +22,6 @@
 const (
 	JSONOutputFile      = "/tmp/solarwinds-apm-settings.json"
 	GrpcContextDeadline = time.Duration(1) * time.Second
-<<<<<<< HEAD
-	MinimumInterval     = time.Duration(5) * time.Second
-	MaximumInterval     = time.Duration(60) * time.Second
 	Cert                = `-----BEGIN CERTIFICATE-----
 MIIEdTCCA12gAwIBAgIJAKcOSkw0grd/MA0GCSqGSIb3DQEBCwUAMGgxCzAJBgNV
 BAYTAlVTMSUwIwYDVQQKExxTdGFyZmllbGQgVGVjaG5vbG9naWVzLCBJbmMuMTIw
@@ -51,8 +48,6 @@
 59vPr5KW7ySaNRB6nJHGDn2Z9j8Z3/VyVOEVqQdZe4O/Ui5GjLIAZHYcSNPYeehu
 VsyuLAOQ1xk4meTKCRlb/weWsKh/NEnfVqn3sF/tM+2MR7cwA130A4w=
 -----END CERTIFICATE-----`
-=======
->>>>>>> 474cf18d
 )
 
 type solarwindsapmSettingsExtension struct {
@@ -205,42 +200,19 @@
 	extension.logger.Info("Starting up solarwinds apm settings extension")
 	ctx = context.Background()
 	ctx, extension.cancel = context.WithCancel(ctx)
-<<<<<<< HEAD
-	configOK := validateSolarwindsApmSettingsExtensionConfiguration(extension.config, extension.logger)
-	if configOK {
-		certPool := x509.NewCertPool()
-		cert := []byte(Cert)
-		if ok := certPool.AppendCertsFromPEM(cert); !ok {
-			extension.logger.Error("Unable to bundle cert")
-		} else {
-			extension.logger.Error("Bundled the hardcoded cert")
-		}
-		extension.conn, _ = grpc.Dial(extension.config.Endpoint, grpc.WithTransportCredentials(credentials.NewTLS(&tls.Config{RootCAs: certPool})))
-		extension.logger.Info("grpc.Dail to " + extension.config.Endpoint)
-		extension.client = collectorpb.NewTraceCollectorClient(extension.conn)
-		go func() {
-			ticker := newTicker(extension.config.Interval)
-			defer ticker.Stop()
-			for {
-				select {
-				case <-ticker.C:
-					refresh(extension)
-				case <-ctx.Done():
-					extension.logger.Info("Received ctx.Done() from ticker")
-					return
-				}
-			}
-		}()
+	certPool := x509.NewCertPool()
+	cert := []byte(Cert)
+	if ok := certPool.AppendCertsFromPEM(cert); !ok {
+		extension.logger.Error("Unable to bundle cert")
 	} else {
-		extension.logger.Warn("solarwindsapmsettingsextension is in noop. Please check config")
-=======
-	var err error
-	extension.conn, err = grpc.Dial(extension.config.Endpoint, grpc.WithTransportCredentials(credentials.NewTLS(&tls.Config{})))
+		extension.logger.Error("Bundled the hardcoded cert")
+	}
+  var err error
+	extension.conn, err = grpc.Dial(extension.config.Endpoint, grpc.WithTransportCredentials(credentials.NewTLS(&tls.Config{RootCAs: certPool})))
 	if err != nil {
 		return err
->>>>>>> 474cf18d
-	}
-	extension.logger.Info("grpc.Dail to " + extension.config.Endpoint)
+	}
+	extension.logger.Info("grpc.Dial to " + extension.config.Endpoint)
 	extension.client = collectorpb.NewTraceCollectorClient(extension.conn)
 
 	// initial refresh
