name: Publish Lambda Layer

on:
  workflow_call:
    inputs:
      artifact-name:
        description: 'This should correspond to a actions/upload-artifact name earlier in the build. The file name and the name of the artifact containing it must be equal.'
        required: true
        type: string
      layer-name:
        description: 'Layer name not including other parts like arch or version.'
        required: true
        type: string
      component-version:
        description: 'Version of the component included in this release. Not the same as the layer/tagged version.'
        required: true
        type: string
      architecture:
        description: '(optional) amd64 or arm64'
        required: false
        type: string
      runtimes:
        description: '(optional) a space delimited list of compatible runtimes (from https://docs.aws.amazon.com/lambda/latest/dg/lambda-runtimes.html)'
        required: false
        type: string
      release-group:
        description: 'Release to dev or prod? "prod" yields empty value. (Default: dev)'
        required: true
        default: dev
        type: string
      aws_region:
        description: 'Publish to which AWS region?'
        required: true
        type: string
      role-arn:
        description: '(optional) AWS IAM Role ARN to be assumed for publishing layer. If no input is given, defaults to `PROD_LAMBDA_ROLE_ARN` secret.'
        required: false
        type: string
      layer-version:
        description: '(optional) Layer version to be used in the layer name. If no input is given, its value is tried to be extracted from the `GITHUB_REF_NAME` variable'
        required: false
        type: string

permissions:
  id-token: write
  contents: read

jobs:
  publish_layer:
    runs-on: ubuntu-latest

    steps:

      - name: Construct Layer Name
        shell: bash
        run: |
          LAYER_NAME=${{ inputs.layer-name }}
          
          if [[ -n "${{ inputs.architecture }}" ]]; then
            LAYER_NAME=$LAYER_NAME-${{ inputs.architecture }}
            ARCH=$(echo "${{ inputs.architecture }}" | sed -r 's/amd64/x86_64/g')
          else
            ARCH="x86_64 arm64"
          fi
          echo "ARCH=$ARCH" >> $GITHUB_ENV
          
          if [[ -n "${{ inputs.runtimes }}" ]]; then
            COMPATIBLE_RUNTIMES="--compatible-runtimes ${{ inputs.runtimes }}"
          fi
          echo "COMPATIBLE_RUNTIMES=$COMPATIBLE_RUNTIMES" >> $GITHUB_ENV
          
          if [[ "${{ inputs.release-group }}" != "prod" ]]; then
            LAYER_NAME=$LAYER_NAME-${{ inputs.release-group }}
          fi
          
          if [[ -n "${{ inputs.layer-version }}" ]]; then
            LAYER_VERSION="${{ inputs.layer-version }}"
          else
            LAYER_VERSION=$(echo "$GITHUB_REF_NAME" | sed -r 's/.*\/[^0-9\.]*//g')
          fi
          LAYER_VERSION_CLEANED=$(echo "$LAYER_VERSION" | sed -r 's/\./_/g')          
          
          if [[ -n "$LAYER_VERSION_CLEANED" ]]; then
            LAYER_NAME=$LAYER_NAME-$LAYER_VERSION_CLEANED
          fi
          echo "LAYER_NAME=$LAYER_NAME" >> $GITHUB_ENV
          
          echo GITHUB_ENV:
          cat $GITHUB_ENV

      - name: Download built layer
        uses: actions/download-artifact@v4
        with:
          name: ${{ inputs.artifact-name }}

      - uses: aws-actions/configure-aws-credentials@v4
        with:
<<<<<<< HEAD
          role-to-assume: ${{ inputs.role-arn || secrets.OTEL_LAMBDA_LAYER_PUBLISH_ROLE_ARN || secrets.PROD_LAMBDA_ROLE_ARN }}
=======
          role-to-assume: ${{ inputs.release-group == 'prod' && secrets.PROD_LAMBDA_ROLE_ARN || secrets.STAGING_LAMBDA_ROLE_ARN }}
>>>>>>> ab6bf824
          role-duration-seconds: 1200
          aws-region: ${{ inputs.aws_region }}
          mask-aws-account-id: false

      - name: Publish Lambda Layer
        run: |
          LAYER_ARN=$(
            aws lambda publish-layer-version \
              --layer-name $LAYER_NAME \
              --license-info "Apache 2.0" \
              --compatible-architectures $ARCH \
              $COMPATIBLE_RUNTIMES \
              --zip-file fileb://${{ inputs.artifact-name }} \
              --query 'LayerVersionArn' \
              --output text
          )
          echo "::notice ::$LAYER_ARN component-version=${{ inputs.component-version }}"
        # echo "* $LAYER_ARN" >> $GITHUB_STEP_SUMMARY

      - name: Make Layer Public
        run: |
          LAYER_VERSION=$(
            aws lambda list-layer-versions \
              --layer-name $LAYER_NAME \
              --query 'max_by(LayerVersions, &Version).Version'
          )
          aws lambda add-layer-version-permission \
            --layer-name $LAYER_NAME \
            --version-number $LAYER_VERSION \
            --principal "*" \
            --statement-id publish \
            --action lambda:GetLayerVersion<|MERGE_RESOLUTION|>--- conflicted
+++ resolved
@@ -95,11 +95,7 @@
 
       - uses: aws-actions/configure-aws-credentials@v4
         with:
-<<<<<<< HEAD
-          role-to-assume: ${{ inputs.role-arn || secrets.OTEL_LAMBDA_LAYER_PUBLISH_ROLE_ARN || secrets.PROD_LAMBDA_ROLE_ARN }}
-=======
           role-to-assume: ${{ inputs.release-group == 'prod' && secrets.PROD_LAMBDA_ROLE_ARN || secrets.STAGING_LAMBDA_ROLE_ARN }}
->>>>>>> ab6bf824
           role-duration-seconds: 1200
           aws-region: ${{ inputs.aws_region }}
           mask-aws-account-id: false
