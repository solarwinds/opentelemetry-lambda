--- conflicted
+++ resolved
@@ -106,11 +106,7 @@
       if: ${{ matrix.target.language == 'java' }}
 
     - name: Setup Gradle
-<<<<<<< HEAD
       uses: gradle/actions/setup-gradle@8379f6a1328ee0e06e2bb424dadb7b159856a326 # v4.4.0
-=======
-      uses: gradle/actions/setup-gradle@v4
->>>>>>> c32bbd9f
 
     - name: build Java
       run: ./gradlew build --no-build-cache
