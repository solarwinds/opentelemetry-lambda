--- conflicted
+++ resolved
@@ -33,17 +33,13 @@
       - uses: actions/checkout@v4
       - uses: actions/setup-go@v5
         with:
-<<<<<<< HEAD
           go-version: '^1.23.1'
-=======
-          go-version: '^1.21.9'
       - name: set version to the default config.yaml
         run: |
           version=$(echo ${{ github.ref_name }} | awk -F'/' {'print $2'})
           sed -i "s/0.0.0-dev/$version/g" collector/config.yaml
       - name: cat collector/config.yaml
         run: cat collector/config.yaml
->>>>>>> 352052c9
       - name: build
         run: make -C collector package GOARCH=${{ matrix.architecture == 'x86_64' && 'amd64' || 'arm64' }}
       - uses: actions/upload-artifact@v4
