--- conflicted
+++ resolved
@@ -8,21 +8,15 @@
 
 permissions:
   id-token: write
-  contents: write
+  contents: read
 
 jobs:
   create-release:
-<<<<<<< HEAD
     permissions:
       contents: write
     runs-on: ubuntu-latest
     steps:
       - uses: actions/checkout@11bd71901bbe5b1630ceea73d27597364c9af683 # v4.2.2
-=======
-    runs-on: ubuntu-latest
-    steps:
-      - uses: actions/checkout@v4
->>>>>>> c32bbd9f
       - name: Create Release
         run: gh release create ${{ github.ref_name }} --draft --title ${{ github.ref_name }}
         env:
@@ -43,13 +37,7 @@
       - uses: actions/checkout@11bd71901bbe5b1630ceea73d27597364c9af683 # v4.2.2
       - uses: actions/setup-go@d35c59abb061a4a6fb18e82ac0862c26744d6ab5 # v5.5.0
         with:
-<<<<<<< HEAD
           go-version-file: collector/go.mod
-      - name: build
-        run: make -C collector package GOARCH=${{ matrix.architecture }}
-      - uses: actions/upload-artifact@ea165f8d65b6e75b540449e92b4886f43607fa02 # v4.6.2
-=======
-          go-version: '^1.23.1'
       - name: set version to the default config.yaml
         run: |
           version=$(echo ${{ github.ref_name }} | awk -F'/' {'print $2'})
@@ -57,9 +45,8 @@
       - name: cat collector/config.yaml
         run: cat collector/config.yaml
       - name: build
-        run: make -C collector package GOARCH=${{ matrix.architecture == 'x86_64' && 'amd64' || 'arm64' }}
-      - uses: actions/upload-artifact@v4
->>>>>>> c32bbd9f
+        run: make -C collector package GOARCH=${{ matrix.architecture }}
+      - uses: actions/upload-artifact@ea165f8d65b6e75b540449e92b4886f43607fa02 # v4.6.2
         with:
           name: opentelemetry-collector-layer-${{ matrix.architecture }}.zip
           path: ${{ github.workspace }}/collector/build/opentelemetry-collector-layer-${{ matrix.architecture }}.zip
