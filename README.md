# OpenTelemetry Lambda

![GitHub Java Workflow Status](https://img.shields.io/github/actions/workflow/status/open-telemetry/opentelemetry-lambda/ci-java.yml?branch%3Amain&label=CI%20%28Java%29&style=for-the-badge)
![GitHub Collector Workflow Status](https://img.shields.io/github/actions/workflow/status/open-telemetry/opentelemetry-lambda/ci-collector.yml?branch%3Amain&label=CI%20%28Collector%29&style=for-the-badge)
![GitHub NodeJS Workflow Status](https://img.shields.io/github/actions/workflow/status/open-telemetry/opentelemetry-lambda/ci-nodejs.yml?branch%3Amain&label=CI%20%28NodeJS%29&style=for-the-badge)
![GitHub Terraform Lint Workflow Status](https://img.shields.io/github/actions/workflow/status/open-telemetry/opentelemetry-lambda/ci-terraform.yml?branch%3Amain&label=CI%20%28Terraform%20Lint%29&style=for-the-badge)
![GitHub Python Pull Request Workflow Status](https://img.shields.io/github/actions/workflow/status/open-telemetry/opentelemetry-lambda/ci-python.yml?branch%3Amain&label=Pull%20Request%20%28Python%29&style=for-the-badge)

## OpenTelemetry Lambda Layers

<<<<<<< HEAD
The OpenTelemetry Lambda Layers provide the OpenTelemetry (OTel) code to export telemetry asynchronously from AWS Lambda functions. It does this by embedding a stripped-down version of [OpenTelemetry Collector Contrib](https://github.com/open-telemetry/opentelemetry-collector-contrib) inside an [AWS Lambda Extension Layer](https://aws.amazon.com/blogs/compute/introducing-aws-lambda-extensions-in-preview/). This allows Lambda functions to use OpenTelemetry to send traces and metrics to any configured backend.

There are 2 types of lambda layers
1. Collector Layer - Embeds a stripped down version of the OpenTelemetry Collector
2. Language Specific Layer - Includes language specific nuances to allow lambda functions to automatically consume context from upstream callers, create spans, and automatically instrument the AWS SDK
=======
The OpenTelemetry Lambda Layers provide the OpenTelemetry (OTel) code to export telemetry asynchronously from AWS Lambda functions. It does this by embedding a stripped-down version of [OpenTelemetry Collector Contrib](https://github.com/open-telemetry/opentelemetry-collector-contrib) inside an [AWS Lambda Extension Layer](https://aws.amazon.com/blogs/compute/introducing-aws-lambda-extensions-in-preview/).

Some layers include the corresponding OTel language SDK for the Lambda. This allows Lambda functions to use OpenTelemetry to send traces and metrics to any configured backend.
>>>>>>> 352052c9

These 2 layers are meant to be used in conjunction to instrument your lambda functions. The reason that the collector is not embedded in specific language layers is to give users flexibility

## Collector Layer
* ### [Collector Lambda Layer](collector/README.md)

## Extension Layer Language Support
* ### [Python Lambda Layer](python/README.md)
* ### [Java Lambda Layer](java/README.md)
* ### [NodeJS Lambda Layer](nodejs/README.md)
* ### [Ruby Lambda Layer](ruby/README.md)

## Additional language tooling not currently supported
* ### [Go Lambda Library](go/README.md)
* ### [.NET Lambda Layer](dotnet/README.md)

## FAQ

* **What exporters/receivers/processors are included from the OpenTelemetry Collector?**
    > You can check out [the stripped-down collector's imports](https://github.com/open-telemetry/opentelemetry-lambda/blob/main/collector/lambdacomponents/default.go#L18) in this repository for a full list of currently included components.

    > Self-built binaries of the collector have **experimental** support for a custom set of connectors/exporters/receivers/processors. For more information, see [(Experimental) Customized collector build](./collector/README.md#experimental-customized-collector-build)
* **Is the Lambda layer provided or do I need to build it and distribute it myself?**
    > This repository provides pre-built Lambda layers, their ARNs are available in the [Releases](https://github.com/open-telemetry/opentelemetry-lambda/releases). You can also build the layers manually and publish them in your AWS account. This repo has files to facilitate doing that. More information is provided in [the Collector folder's README](collector/README.md).

## Design Proposal

To get a better understanding of the proposed design for the OpenTelemetry Lambda extension, you can see the [Design Proposal here.](docs/design_proposal.md)

## Features

The following is a list of features provided by the OpenTelemetry layers.

### OpenTelemetry collector

The layer includes the OpenTelemetry Collector as a Lambda extension.

### Custom context propagation carrier extraction

Context can be propagated through various mechanisms (e.g. http headers (APIGW), message attributes (SQS), ...). In some cases, it may be required to pass a custom context propagation extractor in Lambda through configuration, this feature allows this through Lambda instrumentation configuration.

### X-Ray Env Var Span Link

This links a context extracted from the Lambda runtime environment to the instrumentation-generated span rather than disabling that context extraction entirely.

### Semantic conventions

The Lambda language implementation follows the semantic conventions specified in the OpenTelemetry Specification.

### Auto instrumentation

The Lambda layer includes support for automatically instrumentation code via the use of instrumentation libraries.

### Flush TracerProvider

The Lambda instrumentation will flush the `TracerProvider` at the end of an invocation.

### Flush MeterProvider

The Lambda instrumentation will flush the `MeterProvider` at the end of an invocation.

### Support matrix

The table below captures the state of various features and their levels of support different runtimes.

| Feature                    | Node | Python | Java | .NET | Go   | Ruby |
| -------------------------- | :--: | :----: | :--: | :--: | :--: | :--: |
| OpenTelemetry collector    |  +   |  +     |  +   |  +   |  +   |  +   |
| Custom context propagation |  +   |  -     |  -   |  -   | N/A  |  +   |
| X-Ray Env Var Span Link    |  -   |  -     |  -   |  -   | N/A  |  -   |
| Semantic Conventions^      |      |  +     |  +   |  +   | N/A  |  +   |
| - Trace General^<sup>[1]</sup>           |  +   |        |  +   |  +   | N/A  |   +  |
| - Trace Incoming^<sup>[2]</sup>          |  -   |        |  -   |  +   | N/A  |   -  |
| - Trace Outgoing^<sup>[3]</sup>          |  +   |        |  -   |  +   | N/A  |   +  |
| - Metrics^<sup>[4]</sup>                 |  -   |        |  -   |  -   | N/A  |   -  |
| Auto instrumentation       |  +   |   +    |  +   |  -   | N/A  |   +  |
| Flush TracerProvider       |  +   |   +    |      |  +   |  +   |   +  |
| Flush MeterProvider        |  +   |   +    |      |      |      |   -  |

#### Legend

* `+` is supported
* `-` not supported
* `^` subject to change depending on spec updates
* `N/A` not applicable to the particular language
* blank cell means the status of the feature is not known.

The following are runtimes which are no longer or not yet supported by this repository:

* Node.js 12, Node.js 16 - not [officially supported](https://github.com/open-telemetry/opentelemetry-js#supported-runtimes) by OpenTelemetry JS

[1]: https://github.com/open-telemetry/semantic-conventions/blob/main/docs/faas/faas-spans.md#general-attributes
[2]: https://github.com/open-telemetry/semantic-conventions/blob/main/docs/faas/faas-spans.md#incoming-invocations
[3]: https://github.com/open-telemetry/semantic-conventions/blob/main/docs/faas/faas-spans.md#outgoing-invocations
[4]: https://github.com/open-telemetry/semantic-conventions/blob/main/docs/faas/faas-metrics.md

## Contributing

See the [Contributing Guide](CONTRIBUTING.md) for details.

Here is a list of community roles with current and previous members:

- Approvers ([@open-telemetry/lambda-extension-approvers](https://github.com/orgs/open-telemetry/teams/lambda-extension-approvers)):

<<<<<<< HEAD
  - [Ivan Santos](https://github.com/pragmaticivan)
  - [Warre Pessers](https://github.com/wpessers)
=======
  - [Nathan Slaughter](https://github.com/nslaughter), Lightstep
  - [Serkan Özal](https://github.com/serkan-ozal), Catchpoint
>>>>>>> 352052c9

- Emeritus Approvers:

  - [Lei Wang](https://github.com/wangzlei)
  - [Nathaniel Ruiz Nowell](https://github.com/NathanielRN)
  - [Tristan Sloughter](https://github.com/tsloughter)

- Maintainers ([@open-telemetry/lambda-extension-maintainers](https://github.com/orgs/open-telemetry/teams/lambda-extension-maintainers)):

  - [Serkan Özal](https://github.com/serkan-ozal), Catchpoint
  - [Tyler Benson](https://github.com/tylerbenson), Lightstep

- Emeritus Maintainers:

  - [Alex Boten](https://github.com/codeboten)
  - [Anthony Mirabella](https://github.com/Aneurysm9)
  - [Raphael Philipe Mendes da Silva](https://github.com/rapphil)

Learn more about roles in the [community repository](https://github.com/open-telemetry/community/blob/main/community-membership.md).<|MERGE_RESOLUTION|>--- conflicted
+++ resolved
@@ -8,39 +8,23 @@
 
 ## OpenTelemetry Lambda Layers
 
-<<<<<<< HEAD
-The OpenTelemetry Lambda Layers provide the OpenTelemetry (OTel) code to export telemetry asynchronously from AWS Lambda functions. It does this by embedding a stripped-down version of [OpenTelemetry Collector Contrib](https://github.com/open-telemetry/opentelemetry-collector-contrib) inside an [AWS Lambda Extension Layer](https://aws.amazon.com/blogs/compute/introducing-aws-lambda-extensions-in-preview/). This allows Lambda functions to use OpenTelemetry to send traces and metrics to any configured backend.
-
-There are 2 types of lambda layers
-1. Collector Layer - Embeds a stripped down version of the OpenTelemetry Collector
-2. Language Specific Layer - Includes language specific nuances to allow lambda functions to automatically consume context from upstream callers, create spans, and automatically instrument the AWS SDK
-=======
 The OpenTelemetry Lambda Layers provide the OpenTelemetry (OTel) code to export telemetry asynchronously from AWS Lambda functions. It does this by embedding a stripped-down version of [OpenTelemetry Collector Contrib](https://github.com/open-telemetry/opentelemetry-collector-contrib) inside an [AWS Lambda Extension Layer](https://aws.amazon.com/blogs/compute/introducing-aws-lambda-extensions-in-preview/).
 
 Some layers include the corresponding OTel language SDK for the Lambda. This allows Lambda functions to use OpenTelemetry to send traces and metrics to any configured backend.
->>>>>>> 352052c9
-
-These 2 layers are meant to be used in conjunction to instrument your lambda functions. The reason that the collector is not embedded in specific language layers is to give users flexibility
-
-## Collector Layer
-* ### [Collector Lambda Layer](collector/README.md)
 
 ## Extension Layer Language Support
-* ### [Python Lambda Layer](python/README.md)
-* ### [Java Lambda Layer](java/README.md)
-* ### [NodeJS Lambda Layer](nodejs/README.md)
-* ### [Ruby Lambda Layer](ruby/README.md)
 
-## Additional language tooling not currently supported
-* ### [Go Lambda Library](go/README.md)
-* ### [.NET Lambda Layer](dotnet/README.md)
+* ### [Python + Collector Lambda Layer](python/README.md)
+* ### [Java + Collector Lambda Layer](java/README.md)
+* ### [NodeJS + Collector Lambda Layer](nodejs/README.md)
+* ### [.NET + Collector Lambda Layer](dotnet/README.md)
+* ### [Ruby + Collector Lambda Layer](ruby/README.md)
+* ### [Collector Lambda Layer](collector/README.md)
 
 ## FAQ
 
 * **What exporters/receivers/processors are included from the OpenTelemetry Collector?**
     > You can check out [the stripped-down collector's imports](https://github.com/open-telemetry/opentelemetry-lambda/blob/main/collector/lambdacomponents/default.go#L18) in this repository for a full list of currently included components.
-
-    > Self-built binaries of the collector have **experimental** support for a custom set of connectors/exporters/receivers/processors. For more information, see [(Experimental) Customized collector build](./collector/README.md#experimental-customized-collector-build)
 * **Is the Lambda layer provided or do I need to build it and distribute it myself?**
     > This repository provides pre-built Lambda layers, their ARNs are available in the [Releases](https://github.com/open-telemetry/opentelemetry-lambda/releases). You can also build the layers manually and publish them in your AWS account. This repo has files to facilitate doing that. More information is provided in [the Collector folder's README](collector/README.md).
 
@@ -108,7 +92,7 @@
 
 The following are runtimes which are no longer or not yet supported by this repository:
 
-* Node.js 12, Node.js 16 - not [officially supported](https://github.com/open-telemetry/opentelemetry-js#supported-runtimes) by OpenTelemetry JS
+* Node.js 12 - not [officially supported](https://github.com/open-telemetry/opentelemetry-js#supported-runtimes) by OpenTelemetry JS
 
 [1]: https://github.com/open-telemetry/semantic-conventions/blob/main/docs/faas/faas-spans.md#general-attributes
 [2]: https://github.com/open-telemetry/semantic-conventions/blob/main/docs/faas/faas-spans.md#incoming-invocations
@@ -123,13 +107,8 @@
 
 - Approvers ([@open-telemetry/lambda-extension-approvers](https://github.com/orgs/open-telemetry/teams/lambda-extension-approvers)):
 
-<<<<<<< HEAD
-  - [Ivan Santos](https://github.com/pragmaticivan)
-  - [Warre Pessers](https://github.com/wpessers)
-=======
   - [Nathan Slaughter](https://github.com/nslaughter), Lightstep
   - [Serkan Özal](https://github.com/serkan-ozal), Catchpoint
->>>>>>> 352052c9
 
 - Emeritus Approvers:
 
@@ -139,13 +118,12 @@
 
 - Maintainers ([@open-telemetry/lambda-extension-maintainers](https://github.com/orgs/open-telemetry/teams/lambda-extension-maintainers)):
 
-  - [Serkan Özal](https://github.com/serkan-ozal), Catchpoint
+  - [Raphael Philipe Mendes da Silva](https://github.com/rapphil), AWS
   - [Tyler Benson](https://github.com/tylerbenson), Lightstep
 
 - Emeritus Maintainers:
 
   - [Alex Boten](https://github.com/codeboten)
   - [Anthony Mirabella](https://github.com/Aneurysm9)
-  - [Raphael Philipe Mendes da Silva](https://github.com/rapphil)
 
 Learn more about roles in the [community repository](https://github.com/open-telemetry/community/blob/main/community-membership.md).