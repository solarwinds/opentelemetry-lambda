# OpenTelemetry Lambda

![GitHub Java Workflow Status](https://img.shields.io/github/actions/workflow/status/open-telemetry/opentelemetry-lambda/ci-java.yml?branch%3Amain&label=CI%20%28Java%29&style=for-the-badge)
![GitHub Collector Workflow Status](https://img.shields.io/github/actions/workflow/status/open-telemetry/opentelemetry-lambda/ci-collector.yml?branch%3Amain&label=CI%20%28Collector%29&style=for-the-badge)
![GitHub NodeJS Workflow Status](https://img.shields.io/github/actions/workflow/status/open-telemetry/opentelemetry-lambda/ci-nodejs.yml?branch%3Amain&label=CI%20%28NodeJS%29&style=for-the-badge)
![GitHub Terraform Lint Workflow Status](https://img.shields.io/github/actions/workflow/status/open-telemetry/opentelemetry-lambda/ci-terraform.yml?branch%3Amain&label=CI%20%28Terraform%20Lint%29&style=for-the-badge)
![GitHub Python Pull Request Workflow Status](https://img.shields.io/github/actions/workflow/status/open-telemetry/opentelemetry-lambda/ci-python.yml?branch%3Amain&label=Pull%20Request%20%28Python%29&style=for-the-badge)

## OpenTelemetry Lambda Layers

<<<<<<< HEAD
The OpenTelemetry Lambda Layers provide the OpenTelemetry (OTel) code to export telemetry asynchronously from AWS Lambda functions. It does this by embedding a stripped-down version of [OpenTelemetry Collector Contrib](https://github.com/open-telemetry/opentelemetry-collector-contrib) inside an [AWS Lambda Extension Layer](https://aws.amazon.com/blogs/compute/introducing-aws-lambda-extensions-in-preview/). This allows Lambda functions to use OpenTelemetry to send traces and metrics to any configured backend.

There are 2 types of lambda layers
1. Collector Layer - Embeds a stripped down version of the OpenTelemetry Collector
2. Language Specific Layer - Includes language specific nuances to allow lambda functions to automatically consume context from upstream callers, create spans, and automatically instrument the AWS SDK
=======
The OpenTelemetry Lambda Layers provide the OpenTelemetry (OTel) code to export telemetry asynchronously from AWS Lambda functions. It does this by embedding a stripped-down version of [OpenTelemetry Collector Contrib](https://github.com/open-telemetry/opentelemetry-collector-contrib) inside an [AWS Lambda Extension Layer](https://aws.amazon.com/blogs/compute/introducing-aws-lambda-extensions-in-preview/).

Some layers include the corresponding OTel language SDK for the Lambda. This allows Lambda functions to use OpenTelemetry to send traces and metrics to any configured backend.
>>>>>>> ab6bf824

These 2 layers are meant to be used in conjunction to instrument your lambda functions. The reason that the collector is not embedded in specific language layers is to give users flexibility

## Collector Layer
* ### [Collector Lambda Layer](collector/README.md)

## Extension Layer Language Support
* ### [Python Lambda Layer](python/README.md)
* ### [Java Lambda Layer](java/README.md)
* ### [NodeJS Lambda Layer](nodejs/README.md)
* ### [Ruby Lambda Layer](ruby/README.md)

## Additional language tooling not currently supported
* ### [Go Lambda Library](go/README.md)
* ### [.NET Lambda Layer](dotnet/README.md)

## FAQ

* **What exporters/receivers/processors are included from the OpenTelemetry Collector?**
    > You can check out [the stripped-down collector's imports](https://github.com/open-telemetry/opentelemetry-lambda/blob/main/collector/lambdacomponents/default.go#L18) in this repository for a full list of currently included components.

    > Self-built binaries of the collector have **experimental** support for a custom set of connectors/exporters/receivers/processors. For more information, see [(Experimental) Customized collector build](./collector/README.md#experimental-customized-collector-build)
* **Is the Lambda layer provided or do I need to build it and distribute it myself?**
    > This repository provides pre-built Lambda layers, their ARNs are available in the [Releases](https://github.com/open-telemetry/opentelemetry-lambda/releases). You can also build the layers manually and publish them in your AWS account. This repo has files to facilitate doing that. More information is provided in [the Collector folder's README](collector/README.md).

## Design Proposal

To get a better understanding of the proposed design for the OpenTelemetry Lambda extension, you can see the [Design Proposal here.](docs/design_proposal.md)

## Features

The following is a list of features provided by the OpenTelemetry layers.

### OpenTelemetry collector

The layer includes the OpenTelemetry Collector as a Lambda extension.

### Custom context propagation carrier extraction

Context can be propagated through various mechanisms (e.g. http headers (APIGW), message attributes (SQS), ...). In some cases, it may be required to pass a custom context propagation extractor in Lambda through configuration, this feature allows this through Lambda instrumentation configuration.

### X-Ray Env Var Span Link

This links a context extracted from the Lambda runtime environment to the instrumentation-generated span rather than disabling that context extraction entirely.

### Semantic conventions

The Lambda language implementation follows the semantic conventions specified in the OpenTelemetry Specification.

### Auto instrumentation

The Lambda layer includes support for automatically instrumentation code via the use of instrumentation libraries.

### Flush TracerProvider

The Lambda instrumentation will flush the `TracerProvider` at the end of an invocation.

### Flush MeterProvider

The Lambda instrumentation will flush the `MeterProvider` at the end of an invocation.

### Support matrix

The table below captures the state of various features and their levels of support different runtimes.

| Feature                    | Node | Python | Java | .NET | Go   | Ruby |
| -------------------------- | :--: | :----: | :--: | :--: | :--: | :--: |
| OpenTelemetry collector    |  +   |  +     |  +   |  +   |  +   |  +   |
| Custom context propagation |  +   |  -     |  -   |  -   | N/A  |  +   |
| X-Ray Env Var Span Link    |  -   |  -     |  -   |  -   | N/A  |  -   |
| Semantic Conventions^      |      |  +     |  +   |  +   | N/A  |  +   |
| - Trace General^<sup>[1]</sup>           |  +   |        |  +   |  +   | N/A  |   +  |
| - Trace Incoming^<sup>[2]</sup>          |  -   |        |  -   |  +   | N/A  |   -  |
| - Trace Outgoing^<sup>[3]</sup>          |  +   |        |  -   |  +   | N/A  |   +  |
| - Metrics^<sup>[4]</sup>                 |  -   |        |  -   |  -   | N/A  |   -  |
| Auto instrumentation       |  +   |   +    |  +   |  -   | N/A  |   +  |
| Flush TracerProvider       |  +   |   +    |      |  +   |  +   |   +  |
| Flush MeterProvider        |  +   |   +    |      |      |      |   -  |

#### Legend

* `+` is supported
* `-` not supported
* `^` subject to change depending on spec updates
* `N/A` not applicable to the particular language
* blank cell means the status of the feature is not known.

The following are runtimes which are no longer or not yet supported by this repository:

* Node.js 12, Node.js 16 - not [officially supported](https://github.com/open-telemetry/opentelemetry-js#supported-runtimes) by OpenTelemetry JS

[1]: https://github.com/open-telemetry/semantic-conventions/blob/main/docs/faas/faas-spans.md#general-attributes
[2]: https://github.com/open-telemetry/semantic-conventions/blob/main/docs/faas/faas-spans.md#incoming-invocations
[3]: https://github.com/open-telemetry/semantic-conventions/blob/main/docs/faas/faas-spans.md#outgoing-invocations
[4]: https://github.com/open-telemetry/semantic-conventions/blob/main/docs/faas/faas-metrics.md

## Contributing

See the [Contributing Guide](CONTRIBUTING.md) for details.

Here is a list of community roles with current and previous members:

- Approvers ([@open-telemetry/lambda-extension-approvers](https://github.com/orgs/open-telemetry/teams/lambda-extension-approvers)):

<<<<<<< HEAD
  - [Ivan Santos](https://github.com/pragmaticivan)
  - [Warre Pessers](https://github.com/wpessers)
=======
  - [Nathan Slaughter](https://github.com/nslaughter), Lightstep
  - [Serkan Özal](https://github.com/serkan-ozal), Catchpoint
>>>>>>> ab6bf824

- Emeritus Approvers:

  - [Lei Wang](https://github.com/wangzlei)
  - [Nathaniel Ruiz Nowell](https://github.com/NathanielRN)
  - [Tristan Sloughter](https://github.com/tsloughter)

- Maintainers ([@open-telemetry/lambda-extension-maintainers](https://github.com/orgs/open-telemetry/teams/lambda-extension-maintainers)):

  - [Raphael Philipe Mendes da Silva](https://github.com/rapphil), AWS
  - [Serkan Özal](https://github.com/serkan-ozal), Catchpoint
  - [Tyler Benson](https://github.com/tylerbenson), Lightstep

- Emeritus Maintainers:

  - [Alex Boten](https://github.com/codeboten)
  - [Anthony Mirabella](https://github.com/Aneurysm9)

Learn more about roles in the [community repository](https://github.com/open-telemetry/community/blob/main/community-membership.md).<|MERGE_RESOLUTION|>--- conflicted
+++ resolved
@@ -8,17 +8,11 @@
 
 ## OpenTelemetry Lambda Layers
 
-<<<<<<< HEAD
 The OpenTelemetry Lambda Layers provide the OpenTelemetry (OTel) code to export telemetry asynchronously from AWS Lambda functions. It does this by embedding a stripped-down version of [OpenTelemetry Collector Contrib](https://github.com/open-telemetry/opentelemetry-collector-contrib) inside an [AWS Lambda Extension Layer](https://aws.amazon.com/blogs/compute/introducing-aws-lambda-extensions-in-preview/). This allows Lambda functions to use OpenTelemetry to send traces and metrics to any configured backend.
 
 There are 2 types of lambda layers
 1. Collector Layer - Embeds a stripped down version of the OpenTelemetry Collector
 2. Language Specific Layer - Includes language specific nuances to allow lambda functions to automatically consume context from upstream callers, create spans, and automatically instrument the AWS SDK
-=======
-The OpenTelemetry Lambda Layers provide the OpenTelemetry (OTel) code to export telemetry asynchronously from AWS Lambda functions. It does this by embedding a stripped-down version of [OpenTelemetry Collector Contrib](https://github.com/open-telemetry/opentelemetry-collector-contrib) inside an [AWS Lambda Extension Layer](https://aws.amazon.com/blogs/compute/introducing-aws-lambda-extensions-in-preview/).
-
-Some layers include the corresponding OTel language SDK for the Lambda. This allows Lambda functions to use OpenTelemetry to send traces and metrics to any configured backend.
->>>>>>> ab6bf824
 
 These 2 layers are meant to be used in conjunction to instrument your lambda functions. The reason that the collector is not embedded in specific language layers is to give users flexibility
 
@@ -108,7 +102,7 @@
 
 The following are runtimes which are no longer or not yet supported by this repository:
 
-* Node.js 12, Node.js 16 - not [officially supported](https://github.com/open-telemetry/opentelemetry-js#supported-runtimes) by OpenTelemetry JS
+* Node.js 12 - not [officially supported](https://github.com/open-telemetry/opentelemetry-js#supported-runtimes) by OpenTelemetry JS
 
 [1]: https://github.com/open-telemetry/semantic-conventions/blob/main/docs/faas/faas-spans.md#general-attributes
 [2]: https://github.com/open-telemetry/semantic-conventions/blob/main/docs/faas/faas-spans.md#incoming-invocations
@@ -123,13 +117,8 @@
 
 - Approvers ([@open-telemetry/lambda-extension-approvers](https://github.com/orgs/open-telemetry/teams/lambda-extension-approvers)):
 
-<<<<<<< HEAD
   - [Ivan Santos](https://github.com/pragmaticivan)
   - [Warre Pessers](https://github.com/wpessers)
-=======
-  - [Nathan Slaughter](https://github.com/nslaughter), Lightstep
-  - [Serkan Özal](https://github.com/serkan-ozal), Catchpoint
->>>>>>> ab6bf824
 
 - Emeritus Approvers:
 
