--- conflicted
+++ resolved
@@ -30,34 +30,19 @@
   "author": "OpenTelemetry Authors",
   "license": "Apache-2.0",
   "devDependencies": {
-<<<<<<< HEAD
-    "@typescript-eslint/eslint-plugin": "^8.29.0",
-    "@typescript-eslint/parser": "^8.29.0",
-    "aws-sdk": "2.1692.0",
-=======
     "@typescript-eslint/eslint-plugin": "^8.1.0",
     "@typescript-eslint/parser": "^8.1.0",
     "aws-sdk": "2.1681.0",
->>>>>>> 352052c9
     "bestzip": "2.2.1",
     "copyfiles": "2.4.1",
     "eslint": "^8.57.0",
     "eslint-plugin-header": "3.1.1",
-<<<<<<< HEAD
-    "eslint-plugin-import": "2.31.0",
-    "gts": "6.0.2",
-    "lerna": "^8.1.8",
-    "lerna-changelog": "2.2.0",
-    "rimraf": "6.0.1",
-    "typescript": "5.8.3"
-=======
     "eslint-plugin-import": "2.29.1",
     "gts": "5.3.1",
     "lerna": "^8.1.8",
     "lerna-changelog": "2.2.0",
     "rimraf": "6.0.1",
     "typescript": "5.5.4"
->>>>>>> 352052c9
   },
   "changelog": {
     "labels": {
