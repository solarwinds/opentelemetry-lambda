<<<<<<< HEAD
import { init, wrap, unwrap } from '../src/wrapper';

import {
  defaultTextMapGetter,
  ROOT_CONTEXT,
  TextMapPropagator,
  trace,
  TraceFlags,
} from '@opentelemetry/api';
import type { AwsSdkInstrumentationConfig } from '@opentelemetry/instrumentation-aws-sdk';
import { TRACE_PARENT_HEADER } from '@opentelemetry/core';
import { AWSXRAY_TRACE_ID_HEADER } from '@opentelemetry/propagator-aws-xray';
import {
  ConsoleSpanExporter,
  NodeTracerProvider,
  SDKRegistrationConfig,
} from '@opentelemetry/sdk-trace-node';
import { OTLPTraceExporter } from '@opentelemetry/exporter-trace-otlp-http';

import { SinonSpy, spy, stub } from 'sinon';
import assert from 'assert';
=======
import type { AwsSdkInstrumentationConfig } from '@opentelemetry/instrumentation-aws-sdk';
import { stub } from 'sinon';
>>>>>>> 352052c9

declare global {
  function configureAwsInstrumentation(
    defaultConfig: AwsSdkInstrumentationConfig,
  ): AwsSdkInstrumentationConfig;
  function configureSdkRegistration(
    defaultSdkRegistration: SDKRegistrationConfig,
  ): SDKRegistrationConfig;
}

<<<<<<< HEAD
describe('wrapper', async () => {
  let oldEnv: NodeJS.ProcessEnv;

  await init();

  beforeEach(async () => {
    oldEnv = { ...process.env };

    await unwrap();
  });

  afterEach(async () => {
    process.env = oldEnv;

    await unwrap();
  });

  describe('configureAwsInstrumentation', () => {
    it('is used if defined', async () => {
=======
const assert = require('assert');

describe('wrapper', () => {
  describe('configureAwsInstrumentation', () => {
    it('is used if defined', () => {
>>>>>>> 352052c9
      const configureAwsInstrumentationStub = stub().returns({
        suppressInternalInstrumentation: true,
      });
      global.configureAwsInstrumentation = configureAwsInstrumentationStub;
<<<<<<< HEAD
      await wrap();
=======
      require('../src/wrapper');
>>>>>>> 352052c9
      assert(configureAwsInstrumentationStub.calledOnce);
    });
  });

  describe('getPropagator', () => {
    const testConfiguredPropagator = async (
      propagatorNames: string[],
      expectedPropagatorFields: string[],
    ) => {
      if (propagatorNames && propagatorNames.length) {
        process.env.OTEL_PROPAGATORS = propagatorNames.join(',');
      }

      const configureSdkRegistrationStub = stub().returnsArg(0);
      global.configureSdkRegistration = configureSdkRegistrationStub;
      await wrap();
      assert(configureSdkRegistrationStub.calledOnce);

      const sdkRegistrationConfig: SDKRegistrationConfig =
        configureSdkRegistrationStub.getCall(0).firstArg;
      assert.notEqual(sdkRegistrationConfig, null);

      const propagator: TextMapPropagator | null | undefined =
        sdkRegistrationConfig.propagator;
      assert.notEqual(propagator, null);

      const actualPropagatorFields: string[] | undefined = propagator?.fields();
      assert.notEqual(actualPropagatorFields, null);
      assert.deepEqual(actualPropagatorFields, expectedPropagatorFields);
    };

    const setAndGetConfiguredPropagator = async (
      propagatorNames: string[],
    ): Promise<TextMapPropagator> => {
      if (propagatorNames && propagatorNames.length) {
        process.env.OTEL_PROPAGATORS = propagatorNames.join(',');
      }

      const configureSdkRegistrationStub = stub().returnsArg(0);
      global.configureSdkRegistration = configureSdkRegistrationStub;
      await wrap();
      assert(configureSdkRegistrationStub.calledOnce);

      const sdkRegistrationConfig: SDKRegistrationConfig =
        configureSdkRegistrationStub.getCall(0).firstArg;
      assert.notEqual(sdkRegistrationConfig, null);

      const propagator: TextMapPropagator | null | undefined =
        sdkRegistrationConfig.propagator;
      assert.notEqual(propagator, null);

      return propagator!;
    };

    it('is configured by default', async () => {
      // by default, 'W3CTraceContextPropagator' and 'W3CBaggagePropagator' propagators are added.
      // - 'traceparent' and 'tracestate' fields are used by the 'W3CTraceContextPropagator'
      // - 'baggage' field is used by the 'W3CBaggagePropagator'
      await testConfiguredPropagator(
        [],
        ['traceparent', 'tracestate', 'baggage'],
      );
    });

    it('is configured to w3c-trace-context by env var', async () => {
      // 'traceparent' and 'tracestate' fields are used by the 'W3CTraceContextPropagator'
      await testConfiguredPropagator(
        ['tracecontext'],
        ['traceparent', 'tracestate'],
      );
    });

    it('is configured to w3c-baggage by env var', async () => {
      // 'baggage' field is used by the 'W3CBaggagePropagator'
      await testConfiguredPropagator(['baggage'], ['baggage']);
    });

    it('is configured to xray by env var', async () => {
      // 'x-amzn-trace-id' field is used by the 'AWSXRayPropagator'
      await testConfiguredPropagator(['xray'], ['x-amzn-trace-id']);
    });

    it('is configured to xray-lambda by env var', async () => {
      // 'x-amzn-trace-id' field is used by the 'AWSXRayLambdaPropagator'
      await testConfiguredPropagator(['xray'], ['x-amzn-trace-id']);
    });

    it('is configured by unsupported propagator', async () => {
      // in case of unsupported propagator, warning log is printed and empty propagator array is returned
      await testConfiguredPropagator(['jaeger'], []);
    });

    it('is configured in correct order', async () => {
      const W3C_TRACE_ID = '5b8aa5a2d2c872e8321cf37308d69df2';
      const W3C_SPAN_ID = '051581bf3cb55c13';
      const AWS_XRAY_TRACE_ID = '8a3c60f7-d188f8fa79d48a391a778fa6';
      const AWS_XRAY_SPAN_ID = '53995c3f42cd8ad8';
      const carrier = {
        [TRACE_PARENT_HEADER]: `00-${W3C_TRACE_ID}-${W3C_SPAN_ID}-01`,
        [AWSXRAY_TRACE_ID_HEADER]: `Root=1-${AWS_XRAY_TRACE_ID};Parent=${AWS_XRAY_SPAN_ID};Sampled=1`,
      };

      const propagator1: TextMapPropagator =
        await setAndGetConfiguredPropagator(['tracecontext', 'xray']);
      const extractedSpanContext1 = trace
        .getSpan(
          propagator1.extract(ROOT_CONTEXT, carrier, defaultTextMapGetter),
        )
        ?.spanContext();
      // Last one overwrites, so we will see the context extracted from the last propagator (xray)
      assert.deepStrictEqual(extractedSpanContext1, {
        traceId: AWS_XRAY_TRACE_ID.replace('-', ''),
        spanId: AWS_XRAY_SPAN_ID,
        isRemote: true,
        traceFlags: TraceFlags.SAMPLED,
      });

      await unwrap();

      const propagator2: TextMapPropagator =
        await setAndGetConfiguredPropagator(['xray', 'tracecontext']);
      const extractedSpanContext2 = trace
        .getSpan(
          propagator2.extract(ROOT_CONTEXT, carrier, defaultTextMapGetter),
        )
        ?.spanContext();
      // Last one overwrites, so we will see the context extracted from the last propagator (tracecontext)
      assert.deepStrictEqual(extractedSpanContext2, {
        traceId: W3C_TRACE_ID,
        spanId: W3C_SPAN_ID,
        isRemote: true,
        traceFlags: TraceFlags.SAMPLED,
      });
    });
  });

  describe('exporters', () => {
    let providerSpy: SinonSpy;

    before(() => {
      // TODO: Does this belong here
      delete (global as any).configureTracer;
    });

    beforeEach(() => {
      providerSpy = spy(NodeTracerProvider.prototype, 'register');
    });

    afterEach(() => {
      providerSpy.restore();
    });

    const testConfiguredExporter = async (
      exporterNames: string[] | undefined,
      expectedExporters: any[],
    ) => {
      if (exporterNames) {
        process.env.OTEL_TRACES_EXPORTER = exporterNames.join(',');
      }

      await wrap();
      assert(providerSpy.calledOnce);
      const tracer = providerSpy.getCall(0).thisValue;
      const spanProcessors = tracer._config.spanProcessors;

      for (const [i, processor] of spanProcessors.entries()) {
        assert.ok(processor._exporter instanceof expectedExporters[i]);
      }
    };

    it('is configured to OTLP by default', async () => {
      await testConfiguredExporter(undefined, [OTLPTraceExporter]);
    });

    it('is configured to console by env var', async () => {
      await testConfiguredExporter(['console'], [ConsoleSpanExporter]);
    });

    it('is configured to both console and otlp by env var', async () => {
      await testConfiguredExporter(
        ['console', 'otlp'],
        [ConsoleSpanExporter, OTLPTraceExporter],
      );
    });
  });
});<|MERGE_RESOLUTION|>--- conflicted
+++ resolved
@@ -1,258 +1,23 @@
-<<<<<<< HEAD
-import { init, wrap, unwrap } from '../src/wrapper';
-
-import {
-  defaultTextMapGetter,
-  ROOT_CONTEXT,
-  TextMapPropagator,
-  trace,
-  TraceFlags,
-} from '@opentelemetry/api';
-import type { AwsSdkInstrumentationConfig } from '@opentelemetry/instrumentation-aws-sdk';
-import { TRACE_PARENT_HEADER } from '@opentelemetry/core';
-import { AWSXRAY_TRACE_ID_HEADER } from '@opentelemetry/propagator-aws-xray';
-import {
-  ConsoleSpanExporter,
-  NodeTracerProvider,
-  SDKRegistrationConfig,
-} from '@opentelemetry/sdk-trace-node';
-import { OTLPTraceExporter } from '@opentelemetry/exporter-trace-otlp-http';
-
-import { SinonSpy, spy, stub } from 'sinon';
-import assert from 'assert';
-=======
 import type { AwsSdkInstrumentationConfig } from '@opentelemetry/instrumentation-aws-sdk';
 import { stub } from 'sinon';
->>>>>>> 352052c9
 
 declare global {
   function configureAwsInstrumentation(
     defaultConfig: AwsSdkInstrumentationConfig,
   ): AwsSdkInstrumentationConfig;
-  function configureSdkRegistration(
-    defaultSdkRegistration: SDKRegistrationConfig,
-  ): SDKRegistrationConfig;
 }
 
-<<<<<<< HEAD
-describe('wrapper', async () => {
-  let oldEnv: NodeJS.ProcessEnv;
-
-  await init();
-
-  beforeEach(async () => {
-    oldEnv = { ...process.env };
-
-    await unwrap();
-  });
-
-  afterEach(async () => {
-    process.env = oldEnv;
-
-    await unwrap();
-  });
-
-  describe('configureAwsInstrumentation', () => {
-    it('is used if defined', async () => {
-=======
 const assert = require('assert');
 
 describe('wrapper', () => {
   describe('configureAwsInstrumentation', () => {
     it('is used if defined', () => {
->>>>>>> 352052c9
       const configureAwsInstrumentationStub = stub().returns({
         suppressInternalInstrumentation: true,
       });
       global.configureAwsInstrumentation = configureAwsInstrumentationStub;
-<<<<<<< HEAD
-      await wrap();
-=======
       require('../src/wrapper');
->>>>>>> 352052c9
       assert(configureAwsInstrumentationStub.calledOnce);
-    });
-  });
-
-  describe('getPropagator', () => {
-    const testConfiguredPropagator = async (
-      propagatorNames: string[],
-      expectedPropagatorFields: string[],
-    ) => {
-      if (propagatorNames && propagatorNames.length) {
-        process.env.OTEL_PROPAGATORS = propagatorNames.join(',');
-      }
-
-      const configureSdkRegistrationStub = stub().returnsArg(0);
-      global.configureSdkRegistration = configureSdkRegistrationStub;
-      await wrap();
-      assert(configureSdkRegistrationStub.calledOnce);
-
-      const sdkRegistrationConfig: SDKRegistrationConfig =
-        configureSdkRegistrationStub.getCall(0).firstArg;
-      assert.notEqual(sdkRegistrationConfig, null);
-
-      const propagator: TextMapPropagator | null | undefined =
-        sdkRegistrationConfig.propagator;
-      assert.notEqual(propagator, null);
-
-      const actualPropagatorFields: string[] | undefined = propagator?.fields();
-      assert.notEqual(actualPropagatorFields, null);
-      assert.deepEqual(actualPropagatorFields, expectedPropagatorFields);
-    };
-
-    const setAndGetConfiguredPropagator = async (
-      propagatorNames: string[],
-    ): Promise<TextMapPropagator> => {
-      if (propagatorNames && propagatorNames.length) {
-        process.env.OTEL_PROPAGATORS = propagatorNames.join(',');
-      }
-
-      const configureSdkRegistrationStub = stub().returnsArg(0);
-      global.configureSdkRegistration = configureSdkRegistrationStub;
-      await wrap();
-      assert(configureSdkRegistrationStub.calledOnce);
-
-      const sdkRegistrationConfig: SDKRegistrationConfig =
-        configureSdkRegistrationStub.getCall(0).firstArg;
-      assert.notEqual(sdkRegistrationConfig, null);
-
-      const propagator: TextMapPropagator | null | undefined =
-        sdkRegistrationConfig.propagator;
-      assert.notEqual(propagator, null);
-
-      return propagator!;
-    };
-
-    it('is configured by default', async () => {
-      // by default, 'W3CTraceContextPropagator' and 'W3CBaggagePropagator' propagators are added.
-      // - 'traceparent' and 'tracestate' fields are used by the 'W3CTraceContextPropagator'
-      // - 'baggage' field is used by the 'W3CBaggagePropagator'
-      await testConfiguredPropagator(
-        [],
-        ['traceparent', 'tracestate', 'baggage'],
-      );
-    });
-
-    it('is configured to w3c-trace-context by env var', async () => {
-      // 'traceparent' and 'tracestate' fields are used by the 'W3CTraceContextPropagator'
-      await testConfiguredPropagator(
-        ['tracecontext'],
-        ['traceparent', 'tracestate'],
-      );
-    });
-
-    it('is configured to w3c-baggage by env var', async () => {
-      // 'baggage' field is used by the 'W3CBaggagePropagator'
-      await testConfiguredPropagator(['baggage'], ['baggage']);
-    });
-
-    it('is configured to xray by env var', async () => {
-      // 'x-amzn-trace-id' field is used by the 'AWSXRayPropagator'
-      await testConfiguredPropagator(['xray'], ['x-amzn-trace-id']);
-    });
-
-    it('is configured to xray-lambda by env var', async () => {
-      // 'x-amzn-trace-id' field is used by the 'AWSXRayLambdaPropagator'
-      await testConfiguredPropagator(['xray'], ['x-amzn-trace-id']);
-    });
-
-    it('is configured by unsupported propagator', async () => {
-      // in case of unsupported propagator, warning log is printed and empty propagator array is returned
-      await testConfiguredPropagator(['jaeger'], []);
-    });
-
-    it('is configured in correct order', async () => {
-      const W3C_TRACE_ID = '5b8aa5a2d2c872e8321cf37308d69df2';
-      const W3C_SPAN_ID = '051581bf3cb55c13';
-      const AWS_XRAY_TRACE_ID = '8a3c60f7-d188f8fa79d48a391a778fa6';
-      const AWS_XRAY_SPAN_ID = '53995c3f42cd8ad8';
-      const carrier = {
-        [TRACE_PARENT_HEADER]: `00-${W3C_TRACE_ID}-${W3C_SPAN_ID}-01`,
-        [AWSXRAY_TRACE_ID_HEADER]: `Root=1-${AWS_XRAY_TRACE_ID};Parent=${AWS_XRAY_SPAN_ID};Sampled=1`,
-      };
-
-      const propagator1: TextMapPropagator =
-        await setAndGetConfiguredPropagator(['tracecontext', 'xray']);
-      const extractedSpanContext1 = trace
-        .getSpan(
-          propagator1.extract(ROOT_CONTEXT, carrier, defaultTextMapGetter),
-        )
-        ?.spanContext();
-      // Last one overwrites, so we will see the context extracted from the last propagator (xray)
-      assert.deepStrictEqual(extractedSpanContext1, {
-        traceId: AWS_XRAY_TRACE_ID.replace('-', ''),
-        spanId: AWS_XRAY_SPAN_ID,
-        isRemote: true,
-        traceFlags: TraceFlags.SAMPLED,
-      });
-
-      await unwrap();
-
-      const propagator2: TextMapPropagator =
-        await setAndGetConfiguredPropagator(['xray', 'tracecontext']);
-      const extractedSpanContext2 = trace
-        .getSpan(
-          propagator2.extract(ROOT_CONTEXT, carrier, defaultTextMapGetter),
-        )
-        ?.spanContext();
-      // Last one overwrites, so we will see the context extracted from the last propagator (tracecontext)
-      assert.deepStrictEqual(extractedSpanContext2, {
-        traceId: W3C_TRACE_ID,
-        spanId: W3C_SPAN_ID,
-        isRemote: true,
-        traceFlags: TraceFlags.SAMPLED,
-      });
-    });
-  });
-
-  describe('exporters', () => {
-    let providerSpy: SinonSpy;
-
-    before(() => {
-      // TODO: Does this belong here
-      delete (global as any).configureTracer;
-    });
-
-    beforeEach(() => {
-      providerSpy = spy(NodeTracerProvider.prototype, 'register');
-    });
-
-    afterEach(() => {
-      providerSpy.restore();
-    });
-
-    const testConfiguredExporter = async (
-      exporterNames: string[] | undefined,
-      expectedExporters: any[],
-    ) => {
-      if (exporterNames) {
-        process.env.OTEL_TRACES_EXPORTER = exporterNames.join(',');
-      }
-
-      await wrap();
-      assert(providerSpy.calledOnce);
-      const tracer = providerSpy.getCall(0).thisValue;
-      const spanProcessors = tracer._config.spanProcessors;
-
-      for (const [i, processor] of spanProcessors.entries()) {
-        assert.ok(processor._exporter instanceof expectedExporters[i]);
-      }
-    };
-
-    it('is configured to OTLP by default', async () => {
-      await testConfiguredExporter(undefined, [OTLPTraceExporter]);
-    });
-
-    it('is configured to console by env var', async () => {
-      await testConfiguredExporter(['console'], [ConsoleSpanExporter]);
-    });
-
-    it('is configured to both console and otlp by env var', async () => {
-      await testConfiguredExporter(
-        ['console', 'otlp'],
-        [ConsoleSpanExporter, OTLPTraceExporter],
-      );
-    });
+    }).timeout(10000);
   });
 });