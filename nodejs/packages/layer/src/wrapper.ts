import {
<<<<<<< HEAD
  context,
  diag,
  DiagConsoleLogger,
  DiagLogLevel,
  propagation,
  TextMapPropagator,
  trace,
  TracerProvider,
} from '@opentelemetry/api';
import {
  CompositePropagator,
  diagLogLevelFromString,
  getStringFromEnv,
  W3CBaggagePropagator,
  W3CTraceContextPropagator,
} from '@opentelemetry/core';
=======
  NodeTracerConfig,
  NodeTracerProvider,
} from '@opentelemetry/sdk-trace-node';
>>>>>>> 352052c9
import {
  BatchSpanProcessor,
  ConsoleSpanExporter,
  NodeTracerProvider,
  SDKRegistrationConfig,
  SimpleSpanProcessor,
<<<<<<< HEAD
  SpanExporter,
  TracerConfig,
} from '@opentelemetry/sdk-trace-node';
=======
} from '@opentelemetry/sdk-trace-base';
import {
  Instrumentation,
  registerInstrumentations,
} from '@opentelemetry/instrumentation';
import { awsLambdaDetector } from '@opentelemetry/resource-detector-aws';
>>>>>>> 352052c9
import {
  detectResources,
  envDetector,
  Resource,
  processDetector,
} from '@opentelemetry/resources';
<<<<<<< HEAD
import { awsLambdaDetector } from '@opentelemetry/resource-detector-aws';
import { OTLPTraceExporter } from '@opentelemetry/exporter-trace-otlp-http';
import {
  Instrumentation,
  registerInstrumentations,
} from '@opentelemetry/instrumentation';
import {
  AwsInstrumentation,
  AwsSdkInstrumentationConfig,
} from '@opentelemetry/instrumentation-aws-sdk';
import {
  AwsLambdaInstrumentation,
  AwsLambdaInstrumentationConfig,
} from '@opentelemetry/instrumentation-aws-lambda';
import { AWSXRayPropagator } from '@opentelemetry/propagator-aws-xray';
import { AWSXRayLambdaPropagator } from '@opentelemetry/propagator-aws-xray-lambda';

const defaultInstrumentationList = [
  'dns',
  'express',
  'graphql',
  'grpc',
  'hapi',
  'http',
  'ioredis',
  'koa',
  'mongodb',
  'mysql',
  'net',
  'pg',
  'redis',
];

const propagatorMap = new Map<string, () => TextMapPropagator>([
  ['tracecontext', () => new W3CTraceContextPropagator()],
  ['baggage', () => new W3CBaggagePropagator()],
  ['xray', () => new AWSXRayPropagator()],
  ['xray-lambda', () => new AWSXRayLambdaPropagator()],
]);

declare global {
  // In case of downstream configuring span processors etc
  function configureLambdaInstrumentation(
    config: AwsLambdaInstrumentationConfig,
  ): AwsLambdaInstrumentationConfig;
  function configureAwsInstrumentation(
    defaultConfig: AwsSdkInstrumentationConfig,
  ): AwsSdkInstrumentationConfig;
  function configureInstrumentations(): Instrumentation[];
  function configureSdkRegistration(
    defaultSdkRegistration: SDKRegistrationConfig,
  ): SDKRegistrationConfig;
  function configureTracer(defaultConfig: TracerConfig): TracerConfig;

  // No explicit metric type here, but "unknown" type.
  // Because metric packages are important dynamically.
  function configureMeter(defaultConfig: unknown): unknown;
  function configureMeterProvider(meterProvider: unknown): void;

  // No explicit log type here, but "unknown" type.
  // Because log packages are important dynamically.
  function configureLoggerProvider(loggerProvider: unknown): void;
=======
import {
  AwsInstrumentation,
  AwsSdkInstrumentationConfig,
} from '@opentelemetry/instrumentation-aws-sdk';
import {
  AwsLambdaInstrumentation,
  AwsLambdaInstrumentationConfig,
} from '@opentelemetry/instrumentation-aws-lambda';
import {
  diag,
  DiagConsoleLogger,
  DiagLogLevel,
  metrics,
} from '@opentelemetry/api';
import { getEnv } from '@opentelemetry/core';
import { OTLPTraceExporter } from '@opentelemetry/exporter-trace-otlp-proto';
import {
  MeterProvider,
  MeterProviderOptions,
  PeriodicExportingMetricReader,
} from '@opentelemetry/sdk-metrics';
import { OTLPMetricExporter } from '@opentelemetry/exporter-metrics-otlp-proto';
import { OTLPLogExporter } from '@opentelemetry/exporter-logs-otlp-proto';
import { getPropagator } from '@opentelemetry/auto-configuration-propagators';
import {
  LoggerProvider,
  SimpleLogRecordProcessor,
  ConsoleLogRecordExporter,
  LoggerProviderConfig,
} from '@opentelemetry/sdk-logs';
import { logs } from '@opentelemetry/api-logs';

function defaultConfigureInstrumentations() {
  // Use require statements for instrumentation to avoid having to have transitive dependencies on all the typescript
  // definitions.
  const { DnsInstrumentation } = require('@opentelemetry/instrumentation-dns');
  const {
    ExpressInstrumentation,
  } = require('@opentelemetry/instrumentation-express');
  const {
    GraphQLInstrumentation,
  } = require('@opentelemetry/instrumentation-graphql');
  const {
    GrpcInstrumentation,
  } = require('@opentelemetry/instrumentation-grpc');
  const {
    HapiInstrumentation,
  } = require('@opentelemetry/instrumentation-hapi');
  const {
    HttpInstrumentation,
  } = require('@opentelemetry/instrumentation-http');
  const {
    IORedisInstrumentation,
  } = require('@opentelemetry/instrumentation-ioredis');
  const { KoaInstrumentation } = require('@opentelemetry/instrumentation-koa');
  const {
    MongoDBInstrumentation,
  } = require('@opentelemetry/instrumentation-mongodb');
  const {
    MySQLInstrumentation,
  } = require('@opentelemetry/instrumentation-mysql');
  const { NetInstrumentation } = require('@opentelemetry/instrumentation-net');
  const { PgInstrumentation } = require('@opentelemetry/instrumentation-pg');
  const {
    RedisInstrumentation,
  } = require('@opentelemetry/instrumentation-redis');
  return [
    new DnsInstrumentation(),
    new ExpressInstrumentation(),
    new GraphQLInstrumentation(),
    new GrpcInstrumentation(),
    new HapiInstrumentation(),
    new HttpInstrumentation(),
    new IORedisInstrumentation(),
    new KoaInstrumentation(),
    new MongoDBInstrumentation(),
    new MySQLInstrumentation(),
    new NetInstrumentation(),
    new PgInstrumentation(),
    new RedisInstrumentation(),
  ];
}

declare global {
  // in case of downstream configuring span processors etc
  function configureAwsInstrumentation(
    defaultConfig: AwsSdkInstrumentationConfig,
  ): AwsSdkInstrumentationConfig;
  function configureTracerProvider(tracerProvider: NodeTracerProvider): void;
  function configureTracer(defaultConfig: NodeTracerConfig): NodeTracerConfig;
  function configureSdkRegistration(
    defaultSdkRegistration: SDKRegistrationConfig,
  ): SDKRegistrationConfig;
  function configureInstrumentations(): Instrumentation[];
  function configureLoggerProvider(loggerProvider: LoggerProvider): void;
  function configureMeter(
    defaultConfig: MeterProviderOptions,
  ): MeterProviderOptions;
  function configureMeterProvider(meterProvider: MeterProvider): void;
  function configureLambdaInstrumentation(
    config: AwsLambdaInstrumentationConfig,
  ): AwsLambdaInstrumentationConfig;
  function configureInstrumentations(): Instrumentation[];
>>>>>>> 352052c9
}

function getActiveInstumentations(): Set<string> {
  let enabledInstrumentations: string[] = defaultInstrumentationList;
  if (process.env.OTEL_NODE_ENABLED_INSTRUMENTATIONS) {
    enabledInstrumentations =
      process.env.OTEL_NODE_ENABLED_INSTRUMENTATIONS.split(',').map(i =>
        i.trim(),
      );
  }
  const instrumentationSet = new Set<string>(enabledInstrumentations);
  if (process.env.OTEL_NODE_DISABLED_INSTRUMENTATIONS) {
    const disableInstrumentations =
      process.env.OTEL_NODE_DISABLED_INSTRUMENTATIONS.split(',').map(i =>
        i.trim(),
      );
    disableInstrumentations.forEach(di => instrumentationSet.delete(di));
  }
  return instrumentationSet;
}

<<<<<<< HEAD
async function defaultConfigureInstrumentations() {
  const instrumentations = [];
  const activeInstrumentations = getActiveInstumentations();
  if (activeInstrumentations.has('amqplib')) {
    const { AmqplibInstrumentation } = await import(
      '@opentelemetry/instrumentation-amqplib'
    );
    instrumentations.push(new AmqplibInstrumentation());
  }
  if (activeInstrumentations.has('bunyan')) {
    const { BunyanInstrumentation } = await import(
      '@opentelemetry/instrumentation-bunyan'
    );
    instrumentations.push(new BunyanInstrumentation());
  }
  if (activeInstrumentations.has('cassandra-driver')) {
    const { CassandraDriverInstrumentation } = await import(
      '@opentelemetry/instrumentation-cassandra-driver'
    );
    instrumentations.push(new CassandraDriverInstrumentation());
  }
  if (activeInstrumentations.has('connect')) {
    const { ConnectInstrumentation } = await import(
      '@opentelemetry/instrumentation-connect'
    );
    instrumentations.push(new ConnectInstrumentation());
  }
  if (activeInstrumentations.has('dataloader')) {
    const { DataloaderInstrumentation } = await import(
      '@opentelemetry/instrumentation-dataloader'
    );
    instrumentations.push(new DataloaderInstrumentation());
  }
  if (activeInstrumentations.has('dns')) {
    const { DnsInstrumentation } = await import(
      '@opentelemetry/instrumentation-dns'
    );
    instrumentations.push(new DnsInstrumentation());
  }
  if (activeInstrumentations.has('express')) {
    const { ExpressInstrumentation } = await import(
      '@opentelemetry/instrumentation-express'
    );
    instrumentations.push(new ExpressInstrumentation());
  }
  if (activeInstrumentations.has('fs')) {
    const { FsInstrumentation } = await import(
      '@opentelemetry/instrumentation-fs'
    );
    instrumentations.push(new FsInstrumentation());
  }
  if (activeInstrumentations.has('graphql')) {
    const { GraphQLInstrumentation } = await import(
      '@opentelemetry/instrumentation-graphql'
    );
    instrumentations.push(new GraphQLInstrumentation());
  }
  if (activeInstrumentations.has('grpc')) {
    const { GrpcInstrumentation } = await import(
      '@opentelemetry/instrumentation-grpc'
    );
    instrumentations.push(new GrpcInstrumentation());
  }
  if (activeInstrumentations.has('hapi')) {
    const { HapiInstrumentation } = await import(
      '@opentelemetry/instrumentation-hapi'
    );
    instrumentations.push(new HapiInstrumentation());
  }
  if (activeInstrumentations.has('http')) {
    const { HttpInstrumentation } = await import(
      '@opentelemetry/instrumentation-http'
    );
    instrumentations.push(new HttpInstrumentation());
  }
  if (activeInstrumentations.has('ioredis')) {
    const { IORedisInstrumentation } = await import(
      '@opentelemetry/instrumentation-ioredis'
    );
    instrumentations.push(new IORedisInstrumentation());
  }
  if (activeInstrumentations.has('kafkajs')) {
    const { KafkaJsInstrumentation } = await import(
      '@opentelemetry/instrumentation-kafkajs'
    );
    instrumentations.push(new KafkaJsInstrumentation());
  }
  if (activeInstrumentations.has('knex')) {
    const { KnexInstrumentation } = await import(
      '@opentelemetry/instrumentation-knex'
    );
    instrumentations.push(new KnexInstrumentation());
  }
  if (activeInstrumentations.has('koa')) {
    const { KoaInstrumentation } = await import(
      '@opentelemetry/instrumentation-koa'
    );
    instrumentations.push(new KoaInstrumentation());
  }
  if (activeInstrumentations.has('memcached')) {
    const { MemcachedInstrumentation } = await import(
      '@opentelemetry/instrumentation-memcached'
    );
    instrumentations.push(new MemcachedInstrumentation());
  }
  if (activeInstrumentations.has('mongodb')) {
    const { MongoDBInstrumentation } = await import(
      '@opentelemetry/instrumentation-mongodb'
    );
    instrumentations.push(new MongoDBInstrumentation());
  }
  if (activeInstrumentations.has('mongoose')) {
    const { MongooseInstrumentation } = await import(
      '@opentelemetry/instrumentation-mongoose'
    );
    instrumentations.push(new MongooseInstrumentation());
  }
  if (activeInstrumentations.has('mysql')) {
    const { MySQLInstrumentation } = await import(
      '@opentelemetry/instrumentation-mysql'
    );
    instrumentations.push(new MySQLInstrumentation());
  }
  if (activeInstrumentations.has('mysql2')) {
    const { MySQL2Instrumentation } = await import(
      '@opentelemetry/instrumentation-mysql2'
    );
    instrumentations.push(new MySQL2Instrumentation());
  }
  if (activeInstrumentations.has('nestjs-core')) {
    const { NestInstrumentation } = await import(
      '@opentelemetry/instrumentation-nestjs-core'
    );
    instrumentations.push(new NestInstrumentation());
  }
  if (activeInstrumentations.has('net')) {
    const { NetInstrumentation } = await import(
      '@opentelemetry/instrumentation-net'
    );
    instrumentations.push(new NetInstrumentation());
  }
  if (activeInstrumentations.has('pg')) {
    const { PgInstrumentation } = await import(
      '@opentelemetry/instrumentation-pg'
    );
    instrumentations.push(new PgInstrumentation());
  }
  if (activeInstrumentations.has('pino')) {
    const { PinoInstrumentation } = await import(
      '@opentelemetry/instrumentation-pino'
    );
    instrumentations.push(new PinoInstrumentation());
  }
  if (activeInstrumentations.has('redis')) {
    const { RedisInstrumentation } = await import(
      '@opentelemetry/instrumentation-redis'
    );
    instrumentations.push(new RedisInstrumentation());
  }
  if (activeInstrumentations.has('restify')) {
    const { RestifyInstrumentation } = await import(
      '@opentelemetry/instrumentation-restify'
    );
    instrumentations.push(new RestifyInstrumentation());
  }
  if (activeInstrumentations.has('socket.io')) {
    const { SocketIoInstrumentation } = await import(
      '@opentelemetry/instrumentation-socket.io'
    );
    instrumentations.push(new SocketIoInstrumentation());
  }
  if (activeInstrumentations.has('undici')) {
    const { UndiciInstrumentation } = await import(
      '@opentelemetry/instrumentation-undici'
    );
    instrumentations.push(new UndiciInstrumentation());
  }
  if (activeInstrumentations.has('winston')) {
    const { WinstonInstrumentation } = await import(
      '@opentelemetry/instrumentation-winston'
    );
    instrumentations.push(new WinstonInstrumentation());
  }
  return instrumentations;
}

async function createInstrumentations() {
  return [
    new AwsInstrumentation(
      typeof configureAwsInstrumentation === 'function'
        ? configureAwsInstrumentation({ suppressInternalInstrumentation: true })
        : { suppressInternalInstrumentation: true },
    ),
    new AwsLambdaInstrumentation(
      typeof configureLambdaInstrumentation === 'function'
        ? configureLambdaInstrumentation({})
        : {},
    ),
    ...(typeof configureInstrumentations === 'function'
      ? configureInstrumentations()
      : await defaultConfigureInstrumentations()),
  ];
}

function getPropagator(): TextMapPropagator {
  if (
    process.env.OTEL_PROPAGATORS == null ||
    process.env.OTEL_PROPAGATORS.trim() === ''
  ) {
    return new CompositePropagator({
      propagators: [
        new W3CTraceContextPropagator(),
        new W3CBaggagePropagator(),
      ],
    });
  }
  const propagatorsFromEnv = Array.from(
    new Set(
      process.env.OTEL_PROPAGATORS?.split(',').map(value =>
        value.toLowerCase().trim(),
      ),
    ),
  );
  const propagators = propagatorsFromEnv.flatMap(propagatorName => {
    if (propagatorName === 'none') {
      diag.info(
        'Not selecting any propagator for value "none" specified in the environment variable OTEL_PROPAGATORS',
      );
      return [];
    }
    const propagatorFactoryFunction = propagatorMap.get(propagatorName);
    if (propagatorFactoryFunction == null) {
      diag.warn(
        `Invalid propagator "${propagatorName}" specified in the environment variable OTEL_PROPAGATORS`,
      );
      return [];
    }
    return propagatorFactoryFunction();
  });
  return new CompositePropagator({ propagators });
}
=======
const instrumentations = [
  new AwsInstrumentation(
    typeof configureAwsInstrumentation === 'function'
      ? configureAwsInstrumentation({ suppressInternalInstrumentation: true })
      : { suppressInternalInstrumentation: true },
  ),
  new AwsLambdaInstrumentation(
    typeof configureLambdaInstrumentation === 'function'
      ? configureLambdaInstrumentation({})
      : {},
  ),
  ...(typeof configureInstrumentations === 'function'
    ? configureInstrumentations
    : defaultConfigureInstrumentations)(),
];

// configure lambda logging
const logLevel = getEnv().OTEL_LOG_LEVEL;
diag.setLogger(new DiagConsoleLogger(), logLevel);
>>>>>>> 352052c9

function getExportersFromEnv(): SpanExporter[] | null {
  if (
    process.env.OTEL_TRACES_EXPORTER == null ||
    process.env.OTEL_TRACES_EXPORTER.trim() === ''
  ) {
    return [];
  }
  if (process.env.OTEL_TRACES_EXPORTER.includes('none')) {
    return null;
  }

  const stringToExporter = new Map<string, () => SpanExporter>([
    ['otlp', () => new OTLPTraceExporter()],
    ['console', () => new ConsoleSpanExporter()],
  ]);
  const exporters: SpanExporter[] = [];
  process.env.OTEL_TRACES_EXPORTER.split(',').map(exporterName => {
    exporterName = exporterName.toLowerCase().trim();
    const exporter = stringToExporter.get(exporterName);
    if (exporter) {
      exporters.push(exporter());
    } else {
      diag.warn(
        `Invalid exporter "${exporterName}" specified in the environment variable OTEL_TRACES_EXPORTER`,
      );
    }
  });
  return exporters;
}

async function initializeTracerProvider(
  resource: Resource,
): Promise<TracerProvider | undefined> {
  let config: TracerConfig = {
    resource,
    spanProcessors: [],
  };

  const exporters = getExportersFromEnv();
  if (!exporters) {
    return;
  }

  if (typeof configureTracer === 'function') {
    config = configureTracer(config);
  }

<<<<<<< HEAD
  if (exporters.length) {
    config.spanProcessors = [];
    exporters.map(exporter => {
      if (exporter instanceof ConsoleSpanExporter) {
        config.spanProcessors?.push(new SimpleSpanProcessor(exporter));
      } else {
        config.spanProcessors?.push(new BatchSpanProcessor(exporter));
      }
    });
  }

  config.spanProcessors = config.spanProcessors || [];
  if (config.spanProcessors.length === 0) {
    // Default
    config.spanProcessors.push(new BatchSpanProcessor(new OTLPTraceExporter()));
=======
  const tracerProvider = new NodeTracerProvider(config);
  if (typeof configureTracerProvider === 'function') {
    configureTracerProvider(tracerProvider);
  } else {
    // defaults
    tracerProvider.addSpanProcessor(
      new BatchSpanProcessor(new OTLPTraceExporter()),
    );
>>>>>>> 352052c9
  }

  // Logging for debug
  if (logLevel === DiagLogLevel.DEBUG) {
<<<<<<< HEAD
    config.spanProcessors.push(
=======
    tracerProvider.addSpanProcessor(
>>>>>>> 352052c9
      new SimpleSpanProcessor(new ConsoleSpanExporter()),
    );
  }

  const tracerProvider = new NodeTracerProvider(config);

  let sdkRegistrationConfig: SDKRegistrationConfig = {};
  if (typeof configureSdkRegistration === 'function') {
    sdkRegistrationConfig = configureSdkRegistration(sdkRegistrationConfig);
  }
<<<<<<< HEAD
  // Auto-configure propagator if not provided
=======
  // auto-configure propagator if not provided
>>>>>>> 352052c9
  if (!sdkRegistrationConfig.propagator) {
    sdkRegistrationConfig.propagator = getPropagator();
  }
  tracerProvider.register(sdkRegistrationConfig);

  return tracerProvider;
}

async function initializeMeterProvider(
  resource: Resource,
): Promise<unknown | undefined> {
  if (process.env.OTEL_METRICS_EXPORTER === 'none') {
    return;
  }

  const { metrics } = await import('@opentelemetry/api');
  const { MeterProvider, PeriodicExportingMetricReader } = await import(
    '@opentelemetry/sdk-metrics'
  );
  const { OTLPMetricExporter } = await import(
    '@opentelemetry/exporter-metrics-otlp-http'
  );

  // Configure default meter provider (doesn't export metrics)
  const metricExporter = new OTLPMetricExporter();
<<<<<<< HEAD
  let meterConfig: unknown = {
=======
  let meterConfig: MeterProviderOptions = {
>>>>>>> 352052c9
    resource,
    readers: [
      new PeriodicExportingMetricReader({
        exporter: metricExporter,
      }),
    ],
  };
  if (typeof configureMeter === 'function') {
    meterConfig = configureMeter(meterConfig);
  }

  const meterProvider = new MeterProvider(meterConfig as object);
  if (typeof configureMeterProvider === 'function') {
    configureMeterProvider(meterProvider);
  } else {
    metrics.setGlobalMeterProvider(meterProvider);
  }

<<<<<<< HEAD
  metricsDisableFunction = () => {
    metrics.disable();
  };

  return meterProvider;
}

async function initializeLoggerProvider(
  resource: Resource,
): Promise<unknown | undefined> {
  if (process.env.OTEL_LOGS_EXPORTER === 'none') {
    return;
  }

  const { logs } = await import('@opentelemetry/api-logs');
  const {
    LoggerProvider,
    BatchLogRecordProcessor,
    SimpleLogRecordProcessor,
    ConsoleLogRecordExporter,
  } = await import('@opentelemetry/sdk-logs');
  const { OTLPLogExporter } = await import(
    '@opentelemetry/exporter-logs-otlp-http'
  );

  const logExporter = new OTLPLogExporter();
  const loggerConfig = {
=======
  const logExporter = new OTLPLogExporter();
  const loggerConfig: LoggerProviderConfig = {
>>>>>>> 352052c9
    resource,
  };
  const loggerProvider = new LoggerProvider(loggerConfig);
  if (typeof configureLoggerProvider === 'function') {
    configureLoggerProvider(loggerProvider);
  } else {
    loggerProvider.addLogRecordProcessor(
<<<<<<< HEAD
      new BatchLogRecordProcessor(logExporter),
=======
      new SimpleLogRecordProcessor(logExporter),
>>>>>>> 352052c9
    );
    logs.setGlobalLoggerProvider(loggerProvider);
  }

<<<<<<< HEAD
  // Logging for debug
=======
  // logging for debug
>>>>>>> 352052c9
  if (logLevel === DiagLogLevel.DEBUG) {
    loggerProvider.addLogRecordProcessor(
      new SimpleLogRecordProcessor(new ConsoleLogRecordExporter()),
    );
<<<<<<< HEAD
  }

  logsDisableFunction = () => {
    logs.disable();
  };

  return loggerProvider;
}

async function initializeProvider() {
  const resource = detectResources({
    detectors: [awsLambdaDetector, envDetector, processDetector],
  });

  const tracerProvider: TracerProvider | undefined =
    await initializeTracerProvider(resource);
  const meterProvider: unknown | undefined =
    await initializeMeterProvider(resource);
  const loggerProvider: unknown | undefined =
    await initializeLoggerProvider(resource);

  // Create instrumentations if they have not been created before
  // to prevent additional coldstart overhead
  // caused by creations and initializations of instrumentations.
  if (!instrumentations || !instrumentations.length) {
    instrumentations = await createInstrumentations();
=======
>>>>>>> 352052c9
  }

  // Re-register instrumentation with initialized provider. Patched code will see the update.

  disableInstrumentations = registerInstrumentations({
    instrumentations,
    tracerProvider,
<<<<<<< HEAD
    // eslint-disable-next-line  @typescript-eslint/no-explicit-any
    meterProvider: meterProvider as any,
    // eslint-disable-next-line  @typescript-eslint/no-explicit-any
    loggerProvider: loggerProvider as any,
  });
}

export async function wrap() {
  if (!initialized) {
    throw new Error('Not initialized yet');
  }

  await initializeProvider();
}

export async function unwrap() {
  if (!initialized) {
    throw new Error('Not initialized yet');
  }

  if (disableInstrumentations) {
    disableInstrumentations();
    disableInstrumentations = () => {};
  }
  instrumentations = [];

  context.disable();
  propagation.disable();
  trace.disable();

  if (metricsDisableFunction) {
    metricsDisableFunction();
    metricsDisableFunction = () => {};
  }

  if (logsDisableFunction) {
    logsDisableFunction();
    logsDisableFunction = () => {};
  }
}

export async function init() {
  if (initialized) {
    return;
  }

  instrumentations = await createInstrumentations();

  // Register instrumentations synchronously to ensure code is patched even before provider is ready.
  disableInstrumentations = registerInstrumentations({
    instrumentations,
=======
    meterProvider,
    loggerProvider,
>>>>>>> 352052c9
  });

  initialized = true;
}

console.log('Registering OpenTelemetry');

let initialized = false;
let instrumentations: Instrumentation[];
let disableInstrumentations: () => void;
let metricsDisableFunction: () => void;
let logsDisableFunction: () => void;

// Configure lambda logging
const logLevel = diagLogLevelFromString(getStringFromEnv('OTEL_LOG_LEVEL'));
diag.setLogger(new DiagConsoleLogger(), logLevel);<|MERGE_RESOLUTION|>--- conflicted
+++ resolved
@@ -1,114 +1,23 @@
 import {
-<<<<<<< HEAD
-  context,
-  diag,
-  DiagConsoleLogger,
-  DiagLogLevel,
-  propagation,
-  TextMapPropagator,
-  trace,
-  TracerProvider,
-} from '@opentelemetry/api';
-import {
-  CompositePropagator,
-  diagLogLevelFromString,
-  getStringFromEnv,
-  W3CBaggagePropagator,
-  W3CTraceContextPropagator,
-} from '@opentelemetry/core';
-=======
   NodeTracerConfig,
   NodeTracerProvider,
 } from '@opentelemetry/sdk-trace-node';
->>>>>>> 352052c9
 import {
   BatchSpanProcessor,
   ConsoleSpanExporter,
-  NodeTracerProvider,
   SDKRegistrationConfig,
   SimpleSpanProcessor,
-<<<<<<< HEAD
-  SpanExporter,
-  TracerConfig,
-} from '@opentelemetry/sdk-trace-node';
-=======
 } from '@opentelemetry/sdk-trace-base';
 import {
   Instrumentation,
   registerInstrumentations,
 } from '@opentelemetry/instrumentation';
 import { awsLambdaDetector } from '@opentelemetry/resource-detector-aws';
->>>>>>> 352052c9
-import {
-  detectResources,
+import {
+  detectResourcesSync,
   envDetector,
-  Resource,
   processDetector,
 } from '@opentelemetry/resources';
-<<<<<<< HEAD
-import { awsLambdaDetector } from '@opentelemetry/resource-detector-aws';
-import { OTLPTraceExporter } from '@opentelemetry/exporter-trace-otlp-http';
-import {
-  Instrumentation,
-  registerInstrumentations,
-} from '@opentelemetry/instrumentation';
-import {
-  AwsInstrumentation,
-  AwsSdkInstrumentationConfig,
-} from '@opentelemetry/instrumentation-aws-sdk';
-import {
-  AwsLambdaInstrumentation,
-  AwsLambdaInstrumentationConfig,
-} from '@opentelemetry/instrumentation-aws-lambda';
-import { AWSXRayPropagator } from '@opentelemetry/propagator-aws-xray';
-import { AWSXRayLambdaPropagator } from '@opentelemetry/propagator-aws-xray-lambda';
-
-const defaultInstrumentationList = [
-  'dns',
-  'express',
-  'graphql',
-  'grpc',
-  'hapi',
-  'http',
-  'ioredis',
-  'koa',
-  'mongodb',
-  'mysql',
-  'net',
-  'pg',
-  'redis',
-];
-
-const propagatorMap = new Map<string, () => TextMapPropagator>([
-  ['tracecontext', () => new W3CTraceContextPropagator()],
-  ['baggage', () => new W3CBaggagePropagator()],
-  ['xray', () => new AWSXRayPropagator()],
-  ['xray-lambda', () => new AWSXRayLambdaPropagator()],
-]);
-
-declare global {
-  // In case of downstream configuring span processors etc
-  function configureLambdaInstrumentation(
-    config: AwsLambdaInstrumentationConfig,
-  ): AwsLambdaInstrumentationConfig;
-  function configureAwsInstrumentation(
-    defaultConfig: AwsSdkInstrumentationConfig,
-  ): AwsSdkInstrumentationConfig;
-  function configureInstrumentations(): Instrumentation[];
-  function configureSdkRegistration(
-    defaultSdkRegistration: SDKRegistrationConfig,
-  ): SDKRegistrationConfig;
-  function configureTracer(defaultConfig: TracerConfig): TracerConfig;
-
-  // No explicit metric type here, but "unknown" type.
-  // Because metric packages are important dynamically.
-  function configureMeter(defaultConfig: unknown): unknown;
-  function configureMeterProvider(meterProvider: unknown): void;
-
-  // No explicit log type here, but "unknown" type.
-  // Because log packages are important dynamically.
-  function configureLoggerProvider(loggerProvider: unknown): void;
-=======
 import {
   AwsInstrumentation,
   AwsSdkInstrumentationConfig,
@@ -212,271 +121,10 @@
     config: AwsLambdaInstrumentationConfig,
   ): AwsLambdaInstrumentationConfig;
   function configureInstrumentations(): Instrumentation[];
->>>>>>> 352052c9
 }
 
-function getActiveInstumentations(): Set<string> {
-  let enabledInstrumentations: string[] = defaultInstrumentationList;
-  if (process.env.OTEL_NODE_ENABLED_INSTRUMENTATIONS) {
-    enabledInstrumentations =
-      process.env.OTEL_NODE_ENABLED_INSTRUMENTATIONS.split(',').map(i =>
-        i.trim(),
-      );
-  }
-  const instrumentationSet = new Set<string>(enabledInstrumentations);
-  if (process.env.OTEL_NODE_DISABLED_INSTRUMENTATIONS) {
-    const disableInstrumentations =
-      process.env.OTEL_NODE_DISABLED_INSTRUMENTATIONS.split(',').map(i =>
-        i.trim(),
-      );
-    disableInstrumentations.forEach(di => instrumentationSet.delete(di));
-  }
-  return instrumentationSet;
-}
-
-<<<<<<< HEAD
-async function defaultConfigureInstrumentations() {
-  const instrumentations = [];
-  const activeInstrumentations = getActiveInstumentations();
-  if (activeInstrumentations.has('amqplib')) {
-    const { AmqplibInstrumentation } = await import(
-      '@opentelemetry/instrumentation-amqplib'
-    );
-    instrumentations.push(new AmqplibInstrumentation());
-  }
-  if (activeInstrumentations.has('bunyan')) {
-    const { BunyanInstrumentation } = await import(
-      '@opentelemetry/instrumentation-bunyan'
-    );
-    instrumentations.push(new BunyanInstrumentation());
-  }
-  if (activeInstrumentations.has('cassandra-driver')) {
-    const { CassandraDriverInstrumentation } = await import(
-      '@opentelemetry/instrumentation-cassandra-driver'
-    );
-    instrumentations.push(new CassandraDriverInstrumentation());
-  }
-  if (activeInstrumentations.has('connect')) {
-    const { ConnectInstrumentation } = await import(
-      '@opentelemetry/instrumentation-connect'
-    );
-    instrumentations.push(new ConnectInstrumentation());
-  }
-  if (activeInstrumentations.has('dataloader')) {
-    const { DataloaderInstrumentation } = await import(
-      '@opentelemetry/instrumentation-dataloader'
-    );
-    instrumentations.push(new DataloaderInstrumentation());
-  }
-  if (activeInstrumentations.has('dns')) {
-    const { DnsInstrumentation } = await import(
-      '@opentelemetry/instrumentation-dns'
-    );
-    instrumentations.push(new DnsInstrumentation());
-  }
-  if (activeInstrumentations.has('express')) {
-    const { ExpressInstrumentation } = await import(
-      '@opentelemetry/instrumentation-express'
-    );
-    instrumentations.push(new ExpressInstrumentation());
-  }
-  if (activeInstrumentations.has('fs')) {
-    const { FsInstrumentation } = await import(
-      '@opentelemetry/instrumentation-fs'
-    );
-    instrumentations.push(new FsInstrumentation());
-  }
-  if (activeInstrumentations.has('graphql')) {
-    const { GraphQLInstrumentation } = await import(
-      '@opentelemetry/instrumentation-graphql'
-    );
-    instrumentations.push(new GraphQLInstrumentation());
-  }
-  if (activeInstrumentations.has('grpc')) {
-    const { GrpcInstrumentation } = await import(
-      '@opentelemetry/instrumentation-grpc'
-    );
-    instrumentations.push(new GrpcInstrumentation());
-  }
-  if (activeInstrumentations.has('hapi')) {
-    const { HapiInstrumentation } = await import(
-      '@opentelemetry/instrumentation-hapi'
-    );
-    instrumentations.push(new HapiInstrumentation());
-  }
-  if (activeInstrumentations.has('http')) {
-    const { HttpInstrumentation } = await import(
-      '@opentelemetry/instrumentation-http'
-    );
-    instrumentations.push(new HttpInstrumentation());
-  }
-  if (activeInstrumentations.has('ioredis')) {
-    const { IORedisInstrumentation } = await import(
-      '@opentelemetry/instrumentation-ioredis'
-    );
-    instrumentations.push(new IORedisInstrumentation());
-  }
-  if (activeInstrumentations.has('kafkajs')) {
-    const { KafkaJsInstrumentation } = await import(
-      '@opentelemetry/instrumentation-kafkajs'
-    );
-    instrumentations.push(new KafkaJsInstrumentation());
-  }
-  if (activeInstrumentations.has('knex')) {
-    const { KnexInstrumentation } = await import(
-      '@opentelemetry/instrumentation-knex'
-    );
-    instrumentations.push(new KnexInstrumentation());
-  }
-  if (activeInstrumentations.has('koa')) {
-    const { KoaInstrumentation } = await import(
-      '@opentelemetry/instrumentation-koa'
-    );
-    instrumentations.push(new KoaInstrumentation());
-  }
-  if (activeInstrumentations.has('memcached')) {
-    const { MemcachedInstrumentation } = await import(
-      '@opentelemetry/instrumentation-memcached'
-    );
-    instrumentations.push(new MemcachedInstrumentation());
-  }
-  if (activeInstrumentations.has('mongodb')) {
-    const { MongoDBInstrumentation } = await import(
-      '@opentelemetry/instrumentation-mongodb'
-    );
-    instrumentations.push(new MongoDBInstrumentation());
-  }
-  if (activeInstrumentations.has('mongoose')) {
-    const { MongooseInstrumentation } = await import(
-      '@opentelemetry/instrumentation-mongoose'
-    );
-    instrumentations.push(new MongooseInstrumentation());
-  }
-  if (activeInstrumentations.has('mysql')) {
-    const { MySQLInstrumentation } = await import(
-      '@opentelemetry/instrumentation-mysql'
-    );
-    instrumentations.push(new MySQLInstrumentation());
-  }
-  if (activeInstrumentations.has('mysql2')) {
-    const { MySQL2Instrumentation } = await import(
-      '@opentelemetry/instrumentation-mysql2'
-    );
-    instrumentations.push(new MySQL2Instrumentation());
-  }
-  if (activeInstrumentations.has('nestjs-core')) {
-    const { NestInstrumentation } = await import(
-      '@opentelemetry/instrumentation-nestjs-core'
-    );
-    instrumentations.push(new NestInstrumentation());
-  }
-  if (activeInstrumentations.has('net')) {
-    const { NetInstrumentation } = await import(
-      '@opentelemetry/instrumentation-net'
-    );
-    instrumentations.push(new NetInstrumentation());
-  }
-  if (activeInstrumentations.has('pg')) {
-    const { PgInstrumentation } = await import(
-      '@opentelemetry/instrumentation-pg'
-    );
-    instrumentations.push(new PgInstrumentation());
-  }
-  if (activeInstrumentations.has('pino')) {
-    const { PinoInstrumentation } = await import(
-      '@opentelemetry/instrumentation-pino'
-    );
-    instrumentations.push(new PinoInstrumentation());
-  }
-  if (activeInstrumentations.has('redis')) {
-    const { RedisInstrumentation } = await import(
-      '@opentelemetry/instrumentation-redis'
-    );
-    instrumentations.push(new RedisInstrumentation());
-  }
-  if (activeInstrumentations.has('restify')) {
-    const { RestifyInstrumentation } = await import(
-      '@opentelemetry/instrumentation-restify'
-    );
-    instrumentations.push(new RestifyInstrumentation());
-  }
-  if (activeInstrumentations.has('socket.io')) {
-    const { SocketIoInstrumentation } = await import(
-      '@opentelemetry/instrumentation-socket.io'
-    );
-    instrumentations.push(new SocketIoInstrumentation());
-  }
-  if (activeInstrumentations.has('undici')) {
-    const { UndiciInstrumentation } = await import(
-      '@opentelemetry/instrumentation-undici'
-    );
-    instrumentations.push(new UndiciInstrumentation());
-  }
-  if (activeInstrumentations.has('winston')) {
-    const { WinstonInstrumentation } = await import(
-      '@opentelemetry/instrumentation-winston'
-    );
-    instrumentations.push(new WinstonInstrumentation());
-  }
-  return instrumentations;
-}
-
-async function createInstrumentations() {
-  return [
-    new AwsInstrumentation(
-      typeof configureAwsInstrumentation === 'function'
-        ? configureAwsInstrumentation({ suppressInternalInstrumentation: true })
-        : { suppressInternalInstrumentation: true },
-    ),
-    new AwsLambdaInstrumentation(
-      typeof configureLambdaInstrumentation === 'function'
-        ? configureLambdaInstrumentation({})
-        : {},
-    ),
-    ...(typeof configureInstrumentations === 'function'
-      ? configureInstrumentations()
-      : await defaultConfigureInstrumentations()),
-  ];
-}
-
-function getPropagator(): TextMapPropagator {
-  if (
-    process.env.OTEL_PROPAGATORS == null ||
-    process.env.OTEL_PROPAGATORS.trim() === ''
-  ) {
-    return new CompositePropagator({
-      propagators: [
-        new W3CTraceContextPropagator(),
-        new W3CBaggagePropagator(),
-      ],
-    });
-  }
-  const propagatorsFromEnv = Array.from(
-    new Set(
-      process.env.OTEL_PROPAGATORS?.split(',').map(value =>
-        value.toLowerCase().trim(),
-      ),
-    ),
-  );
-  const propagators = propagatorsFromEnv.flatMap(propagatorName => {
-    if (propagatorName === 'none') {
-      diag.info(
-        'Not selecting any propagator for value "none" specified in the environment variable OTEL_PROPAGATORS',
-      );
-      return [];
-    }
-    const propagatorFactoryFunction = propagatorMap.get(propagatorName);
-    if (propagatorFactoryFunction == null) {
-      diag.warn(
-        `Invalid propagator "${propagatorName}" specified in the environment variable OTEL_PROPAGATORS`,
-      );
-      return [];
-    }
-    return propagatorFactoryFunction();
-  });
-  return new CompositePropagator({ propagators });
-}
-=======
+console.log('Registering OpenTelemetry');
+
 const instrumentations = [
   new AwsInstrumentation(
     typeof configureAwsInstrumentation === 'function'
@@ -496,72 +144,24 @@
 // configure lambda logging
 const logLevel = getEnv().OTEL_LOG_LEVEL;
 diag.setLogger(new DiagConsoleLogger(), logLevel);
->>>>>>> 352052c9
-
-function getExportersFromEnv(): SpanExporter[] | null {
-  if (
-    process.env.OTEL_TRACES_EXPORTER == null ||
-    process.env.OTEL_TRACES_EXPORTER.trim() === ''
-  ) {
-    return [];
-  }
-  if (process.env.OTEL_TRACES_EXPORTER.includes('none')) {
-    return null;
-  }
-
-  const stringToExporter = new Map<string, () => SpanExporter>([
-    ['otlp', () => new OTLPTraceExporter()],
-    ['console', () => new ConsoleSpanExporter()],
-  ]);
-  const exporters: SpanExporter[] = [];
-  process.env.OTEL_TRACES_EXPORTER.split(',').map(exporterName => {
-    exporterName = exporterName.toLowerCase().trim();
-    const exporter = stringToExporter.get(exporterName);
-    if (exporter) {
-      exporters.push(exporter());
-    } else {
-      diag.warn(
-        `Invalid exporter "${exporterName}" specified in the environment variable OTEL_TRACES_EXPORTER`,
-      );
-    }
+
+// Register instrumentations synchronously to ensure code is patched even before provider is ready.
+registerInstrumentations({
+  instrumentations,
+});
+
+async function initializeProvider() {
+  const resource = detectResourcesSync({
+    detectors: [awsLambdaDetector, envDetector, processDetector],
   });
-  return exporters;
-}
-
-async function initializeTracerProvider(
-  resource: Resource,
-): Promise<TracerProvider | undefined> {
-  let config: TracerConfig = {
+
+  let config: NodeTracerConfig = {
     resource,
-    spanProcessors: [],
   };
-
-  const exporters = getExportersFromEnv();
-  if (!exporters) {
-    return;
-  }
-
   if (typeof configureTracer === 'function') {
     config = configureTracer(config);
   }
 
-<<<<<<< HEAD
-  if (exporters.length) {
-    config.spanProcessors = [];
-    exporters.map(exporter => {
-      if (exporter instanceof ConsoleSpanExporter) {
-        config.spanProcessors?.push(new SimpleSpanProcessor(exporter));
-      } else {
-        config.spanProcessors?.push(new BatchSpanProcessor(exporter));
-      }
-    });
-  }
-
-  config.spanProcessors = config.spanProcessors || [];
-  if (config.spanProcessors.length === 0) {
-    // Default
-    config.spanProcessors.push(new BatchSpanProcessor(new OTLPTraceExporter()));
-=======
   const tracerProvider = new NodeTracerProvider(config);
   if (typeof configureTracerProvider === 'function') {
     configureTracerProvider(tracerProvider);
@@ -570,61 +170,27 @@
     tracerProvider.addSpanProcessor(
       new BatchSpanProcessor(new OTLPTraceExporter()),
     );
->>>>>>> 352052c9
-  }
-
-  // Logging for debug
+  }
+  // logging for debug
   if (logLevel === DiagLogLevel.DEBUG) {
-<<<<<<< HEAD
-    config.spanProcessors.push(
-=======
     tracerProvider.addSpanProcessor(
->>>>>>> 352052c9
       new SimpleSpanProcessor(new ConsoleSpanExporter()),
     );
   }
-
-  const tracerProvider = new NodeTracerProvider(config);
 
   let sdkRegistrationConfig: SDKRegistrationConfig = {};
   if (typeof configureSdkRegistration === 'function') {
     sdkRegistrationConfig = configureSdkRegistration(sdkRegistrationConfig);
   }
-<<<<<<< HEAD
-  // Auto-configure propagator if not provided
-=======
   // auto-configure propagator if not provided
->>>>>>> 352052c9
   if (!sdkRegistrationConfig.propagator) {
     sdkRegistrationConfig.propagator = getPropagator();
   }
   tracerProvider.register(sdkRegistrationConfig);
 
-  return tracerProvider;
-}
-
-async function initializeMeterProvider(
-  resource: Resource,
-): Promise<unknown | undefined> {
-  if (process.env.OTEL_METRICS_EXPORTER === 'none') {
-    return;
-  }
-
-  const { metrics } = await import('@opentelemetry/api');
-  const { MeterProvider, PeriodicExportingMetricReader } = await import(
-    '@opentelemetry/sdk-metrics'
-  );
-  const { OTLPMetricExporter } = await import(
-    '@opentelemetry/exporter-metrics-otlp-http'
-  );
-
   // Configure default meter provider (doesn't export metrics)
   const metricExporter = new OTLPMetricExporter();
-<<<<<<< HEAD
-  let meterConfig: unknown = {
-=======
   let meterConfig: MeterProviderOptions = {
->>>>>>> 352052c9
     resource,
     readers: [
       new PeriodicExportingMetricReader({
@@ -636,45 +202,15 @@
     meterConfig = configureMeter(meterConfig);
   }
 
-  const meterProvider = new MeterProvider(meterConfig as object);
+  const meterProvider = new MeterProvider(meterConfig);
   if (typeof configureMeterProvider === 'function') {
     configureMeterProvider(meterProvider);
   } else {
     metrics.setGlobalMeterProvider(meterProvider);
   }
 
-<<<<<<< HEAD
-  metricsDisableFunction = () => {
-    metrics.disable();
-  };
-
-  return meterProvider;
-}
-
-async function initializeLoggerProvider(
-  resource: Resource,
-): Promise<unknown | undefined> {
-  if (process.env.OTEL_LOGS_EXPORTER === 'none') {
-    return;
-  }
-
-  const { logs } = await import('@opentelemetry/api-logs');
-  const {
-    LoggerProvider,
-    BatchLogRecordProcessor,
-    SimpleLogRecordProcessor,
-    ConsoleLogRecordExporter,
-  } = await import('@opentelemetry/sdk-logs');
-  const { OTLPLogExporter } = await import(
-    '@opentelemetry/exporter-logs-otlp-http'
-  );
-
-  const logExporter = new OTLPLogExporter();
-  const loggerConfig = {
-=======
   const logExporter = new OTLPLogExporter();
   const loggerConfig: LoggerProviderConfig = {
->>>>>>> 352052c9
     resource,
   };
   const loggerProvider = new LoggerProvider(loggerConfig);
@@ -682,129 +218,24 @@
     configureLoggerProvider(loggerProvider);
   } else {
     loggerProvider.addLogRecordProcessor(
-<<<<<<< HEAD
-      new BatchLogRecordProcessor(logExporter),
-=======
       new SimpleLogRecordProcessor(logExporter),
->>>>>>> 352052c9
     );
     logs.setGlobalLoggerProvider(loggerProvider);
   }
 
-<<<<<<< HEAD
-  // Logging for debug
-=======
   // logging for debug
->>>>>>> 352052c9
   if (logLevel === DiagLogLevel.DEBUG) {
     loggerProvider.addLogRecordProcessor(
       new SimpleLogRecordProcessor(new ConsoleLogRecordExporter()),
     );
-<<<<<<< HEAD
-  }
-
-  logsDisableFunction = () => {
-    logs.disable();
-  };
-
-  return loggerProvider;
-}
-
-async function initializeProvider() {
-  const resource = detectResources({
-    detectors: [awsLambdaDetector, envDetector, processDetector],
-  });
-
-  const tracerProvider: TracerProvider | undefined =
-    await initializeTracerProvider(resource);
-  const meterProvider: unknown | undefined =
-    await initializeMeterProvider(resource);
-  const loggerProvider: unknown | undefined =
-    await initializeLoggerProvider(resource);
-
-  // Create instrumentations if they have not been created before
-  // to prevent additional coldstart overhead
-  // caused by creations and initializations of instrumentations.
-  if (!instrumentations || !instrumentations.length) {
-    instrumentations = await createInstrumentations();
-=======
->>>>>>> 352052c9
   }
 
   // Re-register instrumentation with initialized provider. Patched code will see the update.
-
-  disableInstrumentations = registerInstrumentations({
+  registerInstrumentations({
     instrumentations,
     tracerProvider,
-<<<<<<< HEAD
-    // eslint-disable-next-line  @typescript-eslint/no-explicit-any
-    meterProvider: meterProvider as any,
-    // eslint-disable-next-line  @typescript-eslint/no-explicit-any
-    loggerProvider: loggerProvider as any,
+    meterProvider,
+    loggerProvider,
   });
 }
-
-export async function wrap() {
-  if (!initialized) {
-    throw new Error('Not initialized yet');
-  }
-
-  await initializeProvider();
-}
-
-export async function unwrap() {
-  if (!initialized) {
-    throw new Error('Not initialized yet');
-  }
-
-  if (disableInstrumentations) {
-    disableInstrumentations();
-    disableInstrumentations = () => {};
-  }
-  instrumentations = [];
-
-  context.disable();
-  propagation.disable();
-  trace.disable();
-
-  if (metricsDisableFunction) {
-    metricsDisableFunction();
-    metricsDisableFunction = () => {};
-  }
-
-  if (logsDisableFunction) {
-    logsDisableFunction();
-    logsDisableFunction = () => {};
-  }
-}
-
-export async function init() {
-  if (initialized) {
-    return;
-  }
-
-  instrumentations = await createInstrumentations();
-
-  // Register instrumentations synchronously to ensure code is patched even before provider is ready.
-  disableInstrumentations = registerInstrumentations({
-    instrumentations,
-=======
-    meterProvider,
-    loggerProvider,
->>>>>>> 352052c9
-  });
-
-  initialized = true;
-}
-
-console.log('Registering OpenTelemetry');
-
-let initialized = false;
-let instrumentations: Instrumentation[];
-let disableInstrumentations: () => void;
-let metricsDisableFunction: () => void;
-let logsDisableFunction: () => void;
-
-// Configure lambda logging
-const logLevel = diagLogLevelFromString(getStringFromEnv('OTEL_LOG_LEVEL'));
-diag.setLogger(new DiagConsoleLogger(), logLevel);+initializeProvider();