{
  "name": "@opentelemetry-lambda/sdk-layer",
  "version": "0.0.1",
  "private": true,
  "description": "Layer including OpenTelemetry SDK for use with AWS Lambda.",
  "repository": "open-telemetry/opentelemetry-lambda",
  "scripts": {
    "build": "npm run clean && npm run compile && npm run install-externals && npm run package",
    "clean": "rimraf build/*",
    "compile:tsc": "tsc --build tsconfig.json",
    "compile:webpack": "webpack",
    "compile": "npm run compile:webpack",
    "copy-js-files": "copyfiles -f 'src/**/*.js' build/workspace && copyfiles 'test/**/*.js' build",
    "copy-esm-files": "copyfiles -f 'src/**/*.mjs' build/workspace && copyfiles 'test/**/*.mjs' build",
    "install-externals": "./install-externals.sh",
    "lint": "ESLINT_USE_FLAT_CONFIG=false eslint . --ext .ts",
    "lint:fix": "ESLINT_USE_FLAT_CONFIG=false eslint . --ext .ts --fix",
<<<<<<< HEAD
    "package": "cd build/workspace && bestzip ../layer.zip *",
    "postcompile": "npm run copy-js-files && npm run copy-esm-files && copyfiles -f 'scripts/*' build/workspace && copyfiles -f 'build/src/*.js' build/workspace && copyfiles -f 'build/src/*.mjs' build/workspace",
    "pretest": "npm run compile:tsc",
    "test:cjs": "mocha 'test/**/*.spec.ts' --exclude 'test/**/*.spec.mjs' --timeout 10000",
    "test:esm": "mocha 'test/**/*.spec.mjs' --exclude 'test/**/*.spec.ts' --timeout 10000",
    "test": "npm run test:cjs && npm run test:esm"
=======
    "build": "npm run clean && npm run compile && npm run postcompile",
    "compile": "tsc -p .",
    "postcompile": "copyfiles 'package*.json' build/workspace/nodejs && npm install --production --ignore-scripts --prefix build/workspace/nodejs && rm build/workspace/nodejs/package.json build/workspace/nodejs/package-lock.json && copyfiles -f 'scripts/*' build/workspace && copyfiles -f 'build/src/*' build/workspace && cd build/workspace && bestzip ../layer.zip *",
    "test": "mocha"
>>>>>>> ab6bf824
  },
  "keywords": [
    "opentelemetry",
    "awslambda",
    "nodejs",
    "tracing",
    "profiling",
    "instrumentation"
  ],
  "author": "OpenTelemetry Authors",
  "license": "Apache-2.0",
  "engines": {
    "node": ">=18.19.0"
  },
  "dependencies": {
    "@opentelemetry/api": "^1.9.0",
<<<<<<< HEAD
    "@opentelemetry/api-logs": "^0.200.0",
    "@opentelemetry/context-async-hooks": "^2.0.0",
    "@opentelemetry/core": "^2.0.0",
    "@opentelemetry/exporter-logs-otlp-http": "^0.200.0",
    "@opentelemetry/exporter-metrics-otlp-http": "^0.200.0",
    "@opentelemetry/exporter-trace-otlp-http": "^0.200.0",
    "@opentelemetry/instrumentation": "^0.200.0",
    "@opentelemetry/instrumentation-amqplib": "^0.47.0",
    "@opentelemetry/instrumentation-aws-lambda": "^0.51.0",
    "@opentelemetry/instrumentation-aws-sdk": "^0.52.0",
    "@opentelemetry/instrumentation-bunyan": "^0.46.0",
    "@opentelemetry/instrumentation-cassandra-driver": "^0.46.0",
    "@opentelemetry/instrumentation-connect": "^0.44.0",
    "@opentelemetry/instrumentation-dataloader": "^0.17.0",
    "@opentelemetry/instrumentation-dns": "^0.44.0",
    "@opentelemetry/instrumentation-express": "^0.49.0",
    "@opentelemetry/instrumentation-fs": "^0.20.0",
    "@opentelemetry/instrumentation-graphql": "^0.48.0",
    "@opentelemetry/instrumentation-grpc": "^0.200.0",
    "@opentelemetry/instrumentation-hapi": "^0.46.0",
    "@opentelemetry/instrumentation-http": "^0.200.0",
    "@opentelemetry/instrumentation-ioredis": "^0.48.0",
    "@opentelemetry/instrumentation-kafkajs": "^0.9.1",
    "@opentelemetry/instrumentation-knex": "^0.45.0",
    "@opentelemetry/instrumentation-koa": "^0.48.0",
    "@opentelemetry/instrumentation-memcached": "^0.44.0",
    "@opentelemetry/instrumentation-mongodb": "^0.53.0",
    "@opentelemetry/instrumentation-mongoose": "^0.47.0",
    "@opentelemetry/instrumentation-mysql": "^0.46.0",
    "@opentelemetry/instrumentation-mysql2": "^0.46.0",
    "@opentelemetry/instrumentation-nestjs-core": "^0.46.0",
    "@opentelemetry/instrumentation-net": "^0.44.0",
    "@opentelemetry/instrumentation-pg": "^0.52.0",
    "@opentelemetry/instrumentation-pino": "^0.47.0",
    "@opentelemetry/instrumentation-redis": "^0.47.0",
    "@opentelemetry/instrumentation-restify": "^0.46.0",
    "@opentelemetry/instrumentation-socket.io": "^0.47.0",
    "@opentelemetry/instrumentation-undici": "^0.11.0",
    "@opentelemetry/instrumentation-winston": "^0.45.0",
    "@opentelemetry/propagator-aws-xray": "^2.0.0",
    "@opentelemetry/propagator-aws-xray-lambda": "^0.55.0",
    "@opentelemetry/resource-detector-aws": "^2.0.0",
    "@opentelemetry/resources": "^2.0.0",
    "@opentelemetry/sdk-logs": "^0.200.0",
    "@opentelemetry/sdk-metrics": "^2.0.0",
    "@opentelemetry/sdk-trace-node": "^2.0.0"
  },
  "devDependencies": {
    "@types/mocha": "^10.0.9",
    "@types/sinon": "^17.0.4",
    "mocha": "^11.0.1",
    "sinon": "^20.0.0",
    "ts-loader": "^9.5.2",
    "ts-node": "^10.9.2",
    "webpack": "^5.98.0",
    "webpack-cli": "^6.0.1",
    "webpack-node-externals": "^3.0.0"
  },
  "sideEffects": false
=======
    "@opentelemetry/api-logs": "^0.52.1",
    "@opentelemetry/exporter-logs-otlp-proto": "^0.52.1",
    "@opentelemetry/auto-configuration-propagators": "^0.2.0",
    "@opentelemetry/core": "^1.25.1",
    "@opentelemetry/exporter-metrics-otlp-proto": "^0.52.1",
    "@opentelemetry/exporter-trace-otlp-proto": "^0.52.1",
    "@opentelemetry/instrumentation": "^0.52.1",
    "@opentelemetry/instrumentation-aws-lambda": "^0.43.0",
    "@opentelemetry/instrumentation-aws-sdk": "^0.43.1",
    "@opentelemetry/instrumentation-dns": "^0.38.0",
    "@opentelemetry/instrumentation-express": "^0.41.1",
    "@opentelemetry/instrumentation-graphql": "^0.42.0",
    "@opentelemetry/instrumentation-grpc": "^0.52.1",
    "@opentelemetry/instrumentation-hapi": "^0.40.0",
    "@opentelemetry/instrumentation-http": "^0.52.1",
    "@opentelemetry/instrumentation-ioredis": "^0.42.0",
    "@opentelemetry/instrumentation-koa": "^0.42.0",
    "@opentelemetry/instrumentation-mongodb": "^0.46.0",
    "@opentelemetry/instrumentation-mysql": "^0.40.0",
    "@opentelemetry/instrumentation-net": "^0.38.0",
    "@opentelemetry/instrumentation-pg": "^0.43.0",
    "@opentelemetry/instrumentation-redis": "^0.41.0",
    "@opentelemetry/propagator-aws-xray": "^1.25.1",
    "@opentelemetry/resource-detector-aws": "^1.5.2",
    "@opentelemetry/resources": "^1.25.1",
    "@opentelemetry/sdk-logs": "^0.52.1",
    "@opentelemetry/sdk-metrics": "^1.25.1",
    "@opentelemetry/sdk-trace-base": "^1.25.1",
    "@opentelemetry/sdk-trace-node": "^1.25.1"
  },
  "devDependencies": {
    "@types/mocha": "^10.0.7",
    "@types/sinon": "^17.0.3",
    "mocha": "^10.7.3",
    "sinon": "^18.0.0",
    "ts-node": "^10.9.2"
  }
>>>>>>> ab6bf824
}<|MERGE_RESOLUTION|>--- conflicted
+++ resolved
@@ -5,29 +5,13 @@
   "description": "Layer including OpenTelemetry SDK for use with AWS Lambda.",
   "repository": "open-telemetry/opentelemetry-lambda",
   "scripts": {
-    "build": "npm run clean && npm run compile && npm run install-externals && npm run package",
     "clean": "rimraf build/*",
-    "compile:tsc": "tsc --build tsconfig.json",
-    "compile:webpack": "webpack",
-    "compile": "npm run compile:webpack",
-    "copy-js-files": "copyfiles -f 'src/**/*.js' build/workspace && copyfiles 'test/**/*.js' build",
-    "copy-esm-files": "copyfiles -f 'src/**/*.mjs' build/workspace && copyfiles 'test/**/*.mjs' build",
-    "install-externals": "./install-externals.sh",
     "lint": "ESLINT_USE_FLAT_CONFIG=false eslint . --ext .ts",
     "lint:fix": "ESLINT_USE_FLAT_CONFIG=false eslint . --ext .ts --fix",
-<<<<<<< HEAD
-    "package": "cd build/workspace && bestzip ../layer.zip *",
-    "postcompile": "npm run copy-js-files && npm run copy-esm-files && copyfiles -f 'scripts/*' build/workspace && copyfiles -f 'build/src/*.js' build/workspace && copyfiles -f 'build/src/*.mjs' build/workspace",
-    "pretest": "npm run compile:tsc",
-    "test:cjs": "mocha 'test/**/*.spec.ts' --exclude 'test/**/*.spec.mjs' --timeout 10000",
-    "test:esm": "mocha 'test/**/*.spec.mjs' --exclude 'test/**/*.spec.ts' --timeout 10000",
-    "test": "npm run test:cjs && npm run test:esm"
-=======
     "build": "npm run clean && npm run compile && npm run postcompile",
     "compile": "tsc -p .",
     "postcompile": "copyfiles 'package*.json' build/workspace/nodejs && npm install --production --ignore-scripts --prefix build/workspace/nodejs && rm build/workspace/nodejs/package.json build/workspace/nodejs/package-lock.json && copyfiles -f 'scripts/*' build/workspace && copyfiles -f 'build/src/*' build/workspace && cd build/workspace && bestzip ../layer.zip *",
     "test": "mocha"
->>>>>>> ab6bf824
   },
   "keywords": [
     "opentelemetry",
@@ -40,71 +24,10 @@
   "author": "OpenTelemetry Authors",
   "license": "Apache-2.0",
   "engines": {
-    "node": ">=18.19.0"
+    "node": ">=16.0.0"
   },
   "dependencies": {
     "@opentelemetry/api": "^1.9.0",
-<<<<<<< HEAD
-    "@opentelemetry/api-logs": "^0.200.0",
-    "@opentelemetry/context-async-hooks": "^2.0.0",
-    "@opentelemetry/core": "^2.0.0",
-    "@opentelemetry/exporter-logs-otlp-http": "^0.200.0",
-    "@opentelemetry/exporter-metrics-otlp-http": "^0.200.0",
-    "@opentelemetry/exporter-trace-otlp-http": "^0.200.0",
-    "@opentelemetry/instrumentation": "^0.200.0",
-    "@opentelemetry/instrumentation-amqplib": "^0.47.0",
-    "@opentelemetry/instrumentation-aws-lambda": "^0.51.0",
-    "@opentelemetry/instrumentation-aws-sdk": "^0.52.0",
-    "@opentelemetry/instrumentation-bunyan": "^0.46.0",
-    "@opentelemetry/instrumentation-cassandra-driver": "^0.46.0",
-    "@opentelemetry/instrumentation-connect": "^0.44.0",
-    "@opentelemetry/instrumentation-dataloader": "^0.17.0",
-    "@opentelemetry/instrumentation-dns": "^0.44.0",
-    "@opentelemetry/instrumentation-express": "^0.49.0",
-    "@opentelemetry/instrumentation-fs": "^0.20.0",
-    "@opentelemetry/instrumentation-graphql": "^0.48.0",
-    "@opentelemetry/instrumentation-grpc": "^0.200.0",
-    "@opentelemetry/instrumentation-hapi": "^0.46.0",
-    "@opentelemetry/instrumentation-http": "^0.200.0",
-    "@opentelemetry/instrumentation-ioredis": "^0.48.0",
-    "@opentelemetry/instrumentation-kafkajs": "^0.9.1",
-    "@opentelemetry/instrumentation-knex": "^0.45.0",
-    "@opentelemetry/instrumentation-koa": "^0.48.0",
-    "@opentelemetry/instrumentation-memcached": "^0.44.0",
-    "@opentelemetry/instrumentation-mongodb": "^0.53.0",
-    "@opentelemetry/instrumentation-mongoose": "^0.47.0",
-    "@opentelemetry/instrumentation-mysql": "^0.46.0",
-    "@opentelemetry/instrumentation-mysql2": "^0.46.0",
-    "@opentelemetry/instrumentation-nestjs-core": "^0.46.0",
-    "@opentelemetry/instrumentation-net": "^0.44.0",
-    "@opentelemetry/instrumentation-pg": "^0.52.0",
-    "@opentelemetry/instrumentation-pino": "^0.47.0",
-    "@opentelemetry/instrumentation-redis": "^0.47.0",
-    "@opentelemetry/instrumentation-restify": "^0.46.0",
-    "@opentelemetry/instrumentation-socket.io": "^0.47.0",
-    "@opentelemetry/instrumentation-undici": "^0.11.0",
-    "@opentelemetry/instrumentation-winston": "^0.45.0",
-    "@opentelemetry/propagator-aws-xray": "^2.0.0",
-    "@opentelemetry/propagator-aws-xray-lambda": "^0.55.0",
-    "@opentelemetry/resource-detector-aws": "^2.0.0",
-    "@opentelemetry/resources": "^2.0.0",
-    "@opentelemetry/sdk-logs": "^0.200.0",
-    "@opentelemetry/sdk-metrics": "^2.0.0",
-    "@opentelemetry/sdk-trace-node": "^2.0.0"
-  },
-  "devDependencies": {
-    "@types/mocha": "^10.0.9",
-    "@types/sinon": "^17.0.4",
-    "mocha": "^11.0.1",
-    "sinon": "^20.0.0",
-    "ts-loader": "^9.5.2",
-    "ts-node": "^10.9.2",
-    "webpack": "^5.98.0",
-    "webpack-cli": "^6.0.1",
-    "webpack-node-externals": "^3.0.0"
-  },
-  "sideEffects": false
-=======
     "@opentelemetry/api-logs": "^0.52.1",
     "@opentelemetry/exporter-logs-otlp-proto": "^0.52.1",
     "@opentelemetry/auto-configuration-propagators": "^0.2.0",
@@ -142,5 +65,4 @@
     "sinon": "^18.0.0",
     "ts-node": "^10.9.2"
   }
->>>>>>> ab6bf824
 }